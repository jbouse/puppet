Source: puppet
Section: admin
Priority: optional
Maintainer: Puppet Labs <info@puppetlabs.com>
Uploaders: Micah Anderson <micah@debian.org>, Andrew Pollock <apollock@debian.org>, Nigel Kersten <nigel@explanatorygap.net>, Stig Sandbeck Mathisen <ssm@debian.org>
Build-Depends-Indep: ruby | ruby-interpreter, libopenssl-ruby | libopenssl-ruby1.9.1 | libruby (>= 1:1.9.3.4), facter (>= 1.7.0), hiera (>= 1.0.0)
Build-Depends: debhelper (>= 7.0.0), openssl
Standards-Version: 3.9.1
Vcs-Git: git://github.com/puppetlabs/puppet
Homepage: http://projects.puppetlabs.com/projects/puppet

Package: puppet-common
Architecture: all
Depends: ${misc:Depends}, ruby | ruby-interpreter, libopenssl-ruby | libopenssl-ruby1.9.1 | libruby (>= 1:1.9.3.4), ruby-shadow | libshadow-ruby1.8, libaugeas-ruby | libaugeas-ruby1.9.1 | libaugeas-ruby1.8, adduser, lsb-base, sysv-rc (>= 2.86) | file-rc, hiera (>= 1.0.0), facter (>= 1.7.0), libjson-ruby | ruby-json
Recommends: lsb-release, debconf-utils
Suggests: ruby-selinux | libselinux-ruby1.8
Breaks: puppet (<< 2.6.0~rc2-1), puppetmaster (<< 0.25.4-1)
Provides: hiera-puppet
Conflicts: hiera-puppet, puppet (<< 3.3.0-1puppetlabs1)
Replaces: hiera-puppet
Description: Centralized configuration management
 Puppet lets you centrally manage every important aspect of your system
 using a cross-platform specification language that manages all the
 separate elements normally aggregated in different files, like users,
 cron jobs, and hosts, along with obviously discrete elements like
 packages, services, and files.
 .
 Puppet's simple declarative specification language provides powerful
 classing abilities for drawing out the similarities between hosts while
 allowing them to be as specific as necessary, and it handles dependency
 and prerequisite relationships between objects clearly and explicitly.
 .
 This package contains the puppet software and documentation.  For the startup
 scripts needed to run the puppet agent and master, see the "puppet" and
 "puppetmaster" packages, respectively.

Package: puppet
Architecture: all
Depends: ${misc:Depends},  puppet-common (= ${binary:Version}), ruby | ruby-interpreter
Recommends: rdoc
Suggests: puppet-el, vim-puppet
Conflicts: puppet-common (<< 3.3.0-1puppetlabs1)
Description: Centralized configuration management - agent startup and compatibility scripts
 This package contains the startup script and compatbility scripts for the
 puppet agent, which is the process responsible for configuring the local node.
 .
 Puppet lets you centrally manage every important aspect of your system
 using a cross-platform specification language that manages all the
 separate elements normally aggregated in different files, like users,
 cron jobs, and hosts, along with obviously discrete elements like
 packages, services, and files.
 .
 Puppet's simple declarative specification language provides powerful
 classing abilities for drawing out the similarities between hosts while
 allowing them to be as specific as necessary, and it handles dependency
 and prerequisite relationships between objects clearly and explicitly.

Package: puppetmaster-common
Architecture: all
Depends: ${misc:Depends}, ruby | ruby-interpreter, puppet-common (= ${binary:Version}), facter (>= 1.7.0), lsb-base
Breaks: puppet (<< 0.24.7-1), puppetmaster (<< 2.6.1~rc2-1)
Replaces: puppetmaster (<< 2.6.1~rc2-1)
<<<<<<< HEAD
Suggests: apache2 | nginx, puppet-el, vim-puppet,
=======
Conflicts: puppet-common (<< 3.3.0-1puppetlabs1)
Suggests: apache2 | nginx, puppet-el, vim-puppet, stompserver, ruby-stomp | libstomp-ruby1.8,
>>>>>>> 9f4f7e1a
 rdoc, ruby-ldap | libldap-ruby1.8, puppetdb-terminus
Description: Puppet master common scripts
 This package contains common scripts for the puppet master,
 which is the server hosting manifests and files for the puppet nodes.
 .
 Puppet lets you centrally manage every important aspect of your system
 using a cross-platform specification language that manages all the
 separate elements normally aggregated in different files, like users,
 cron jobs, and hosts, along with obviously discrete elements like
 packages, services, and files.
 .
 Puppet's simple declarative specification language provides powerful
 classing abilities for drawing out the similarities between hosts while
 allowing them to be as specific as necessary, and it handles dependency
 and prerequisite relationships between objects clearly and explicitly.

Package: puppetmaster
Architecture: all
Depends: ${misc:Depends}, ruby | ruby-interpreter, puppetmaster-common (= ${source:Version}), facter (>= 1.7.0), lsb-base
Breaks: puppet (<< 0.24.7-1)
<<<<<<< HEAD
Suggests: apache2 | nginx, puppet-el, vim-puppet,
=======
Conflicts: puppet (<< 3.3.0-1puppetlabs1)
Suggests: apache2 | nginx, puppet-el, vim-puppet, stompserver, ruby-stomp | libstomp-ruby1.8,
>>>>>>> 9f4f7e1a
 rdoc, ruby-ldap | libldap-ruby1.8, puppetdb-terminus
Description: Centralized configuration management - master startup and compatibility scripts
 This package contains the startup and compatibility scripts for the puppet
 master, which is the server hosting manifests and files for the puppet nodes.
 .
 Puppet lets you centrally manage every important aspect of your system
 using a cross-platform specification language that manages all the
 separate elements normally aggregated in different files, like users,
 cron jobs, and hosts, along with obviously discrete elements like
 packages, services, and files.
 .
 Puppet's simple declarative specification language provides powerful
 classing abilities for drawing out the similarities between hosts while
 allowing them to be as specific as necessary, and it handles dependency
 and prerequisite relationships between objects clearly and explicitly.

Package: puppetmaster-passenger
Architecture: all
Depends: ${misc:Depends}, ruby | ruby-interpreter, puppetmaster-common (= ${source:Version}), facter (>= 1.7.0), lsb-base, apache2, libapache2-mod-passenger
Conflicts: puppetmaster (<< 2.6.1~rc2-1)
Replaces: puppetmaster (<< 2.6.1~rc2-1)
Description: Centralised configuration management - master setup to run under mod passenger
 This package provides a puppetmaster running under mod passenger.
 This configuration offers better performance and scalability.
 .
 Puppet lets you centrally manage every important aspect of your system
 using a cross-platform specification language that manages all the
 separate elements normally aggregated in different files, like users,
 cron jobs, and hosts, along with obviously discrete elements like
 packages, services, and files.
 .
 Puppet's simple declarative specification language provides powerful
 classing abilities for drawing out the similarities between hosts while
 allowing them to be as specific as necessary, and it handles dependency
 and prerequisite relationships between objects clearly and explicitly.
 .

Package: vim-puppet
Architecture: all
Depends: ${misc:Depends}
Recommends: vim-addon-manager
Conflicts: puppet (<< ${source:Version})
Description: syntax highlighting for puppet manifests in vim
 The vim-puppet package provides filetype detection and syntax highlighting for
 puppet manifests (files ending with ".pp").

Package: puppet-el
Architecture: all
Depends: ${misc:Depends}, emacsen-common
Conflicts: puppet (<< ${source:Version})
Description: syntax highlighting for puppet manifests in emacs
 The puppet-el package provides syntax highlighting for puppet manifests

Package: puppet-testsuite
Architecture: all
Depends: ${misc:Depends}, ruby | ruby-interpreter, puppet-common (= ${source:Version}), facter (>= 1.7.0), lsb-base, rails (>= 1.2.3-2), rdoc, ruby-ldap | libldap-ruby1.8, ruby-rspec | librspec-ruby, git-core, ruby-mocha | libmocha-ruby1.8
Recommends: cron
Description: Centralized configuration management - test suite
 This package provides all the tests from the upstream puppet source code.
 The tests are used for improving the QA of the puppet package.<|MERGE_RESOLUTION|>--- conflicted
+++ resolved
@@ -60,12 +60,8 @@
 Depends: ${misc:Depends}, ruby | ruby-interpreter, puppet-common (= ${binary:Version}), facter (>= 1.7.0), lsb-base
 Breaks: puppet (<< 0.24.7-1), puppetmaster (<< 2.6.1~rc2-1)
 Replaces: puppetmaster (<< 2.6.1~rc2-1)
-<<<<<<< HEAD
+Conflicts: puppet-common (<< 3.3.0-1puppetlabs1)
 Suggests: apache2 | nginx, puppet-el, vim-puppet,
-=======
-Conflicts: puppet-common (<< 3.3.0-1puppetlabs1)
-Suggests: apache2 | nginx, puppet-el, vim-puppet, stompserver, ruby-stomp | libstomp-ruby1.8,
->>>>>>> 9f4f7e1a
  rdoc, ruby-ldap | libldap-ruby1.8, puppetdb-terminus
 Description: Puppet master common scripts
  This package contains common scripts for the puppet master,
@@ -86,12 +82,8 @@
 Architecture: all
 Depends: ${misc:Depends}, ruby | ruby-interpreter, puppetmaster-common (= ${source:Version}), facter (>= 1.7.0), lsb-base
 Breaks: puppet (<< 0.24.7-1)
-<<<<<<< HEAD
+Conflicts: puppet (<< 3.3.0-1puppetlabs1)
 Suggests: apache2 | nginx, puppet-el, vim-puppet,
-=======
-Conflicts: puppet (<< 3.3.0-1puppetlabs1)
-Suggests: apache2 | nginx, puppet-el, vim-puppet, stompserver, ruby-stomp | libstomp-ruby1.8,
->>>>>>> 9f4f7e1a
  rdoc, ruby-ldap | libldap-ruby1.8, puppetdb-terminus
 Description: Centralized configuration management - master startup and compatibility scripts
  This package contains the startup and compatibility scripts for the puppet
