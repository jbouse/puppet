%{!?ruby_sitelibdir: %define ruby_sitelibdir %(ruby -rrbconfig -e 'puts Config::CONFIG["sitelibdir"]')}
%define pbuild %{_builddir}/%{name}-%{version}
%define confdir conf/suse

Summary: A network tool for managing many disparate systems
Name: puppet
<<<<<<< HEAD
Version: 2.6.1
Release: 1%{?dist}
=======
Version: 2.7.2
Release: 0.1rc1%{?dist}
>>>>>>> c833fde3
License: Apache 2.0
Group:    Productivity/Networking/System

URL: http://puppetlabs.com/projects/puppet/
Source0: http://puppetlabs.com/downloads/puppet/%{name}-%{version}.tar.gz

PreReq: %{insserv_prereq} %{fillup_prereq}
Requires: ruby >= 1.8.2
Requires: facter >= 1.5
Requires: cron
BuildRoot: %{_tmppath}/%{name}-%{version}-%{release}-root-%(%{__id_u} -n)
BuildRequires: ruby >= 1.8.2

%description
Puppet lets you centrally manage every important aspect of your system using a 
cross-platform specification language that manages all the separate elements 
normally aggregated in different files, like users, cron jobs, and hosts, 
along with obviously discrete elements like packages, services, and files.

%package server
Group:    Productivity/Networking/System
Summary: Server for the puppet system management tool
Requires: puppet = %{version}-%{release}

%description server
Provides the central puppet server daemon which provides manifests to clients.
The server can also function as a certificate authority and file server.

%prep
%setup -q

%build
for f in bin/* sbin/*; do
 sed -i -e '1s,^#!.*ruby$,#!/usr/bin/ruby,' $f
done

%install
%{__install} -d -m0755 %{buildroot}%{_sbindir}
%{__install} -d -m0755 %{buildroot}%{_bindir}
%{__install} -d -m0755 %{buildroot}%{_confdir}
%{__install} -d -m0755 %{buildroot}%{ruby_sitelibdir}
%{__install} -d -m0755 %{buildroot}%{_sysconfdir}/puppet/manifests
%{__install} -d -m0755 %{buildroot}%{_docdir}/%{name}-%{version}
%{__install} -d -m0755 %{buildroot}%{_localstatedir}/lib/puppet
%{__install} -d -m0755 %{buildroot}%{_localstatedir}/run/puppet
%{__install} -d -m0755 %{buildroot}%{_localstatedir}/log/puppet
%{__install} -Dp -m0755 %{pbuild}/bin/* %{buildroot}%{_bindir}
%{__install} -Dp -m0755 %{pbuild}/sbin/* %{buildroot}%{_sbindir}
%{__install} -Dp -m0644 %{pbuild}/lib/puppet.rb %{buildroot}%{ruby_sitelibdir}/puppet.rb
%{__cp} -a %{pbuild}/lib/puppet %{buildroot}%{ruby_sitelibdir}
find %{buildroot}%{ruby_sitelibdir} -type f -perm +ugo+x -exec chmod a-x '{}' \;
%{__cp} -a %{pbuild}/conf/redhat/client.sysconfig %{buildroot}%{_confdir}/client.sysconfig
%{__install} -Dp -m0644 %{buildroot}%{_confdir}/client.sysconfig %{buildroot}/var/adm/fillup-templates/sysconfig.puppet
%{__cp} -a %{pbuild}/conf/redhat/server.sysconfig %{buildroot}%{_confdir}/server.sysconfig
%{__install} -Dp -m0644 %{buildroot}%{_confdir}/server.sysconfig %{buildroot}/var/adm/fillup-templates/sysconfig.puppetmaster
%{__cp} -a %{pbuild}/conf/redhat/fileserver.conf %{buildroot}%{_confdir}/fileserver.conf
%{__install} -Dp -m0644 %{buildroot}%{_confdir}/fileserver.conf %{buildroot}%{_sysconfdir}/puppet/fileserver.conf
%{__cp} -a %{pbuild}/conf/redhat/puppet.conf %{buildroot}%{_confdir}/puppet.conf
%{__install} -Dp -m0644 %{buildroot}%{_confdir}/puppet.conf %{buildroot}%{_sysconfdir}/puppet/puppet.conf
%{__cp} -a %{pbuild}/conf/redhat/logrotate %{buildroot}%{_confdir}/logrotate
%{__install} -Dp -m0644 %{buildroot}%{_confdir}/logrotate %{buildroot}%{_sysconfdir}/logrotate.d/puppet
%{__install} -Dp -m0755 %{confdir}/client.init %{buildroot}%{_initrddir}/puppet
%{__install} -Dp -m0755 %{confdir}/server.init %{buildroot}%{_initrddir}/puppetmaster
%{__ln_s}  %{_initrddir}/puppet %{buildroot}%{_sbindir}/rcpuppet
%{__ln_s}  %{_initrddir}/puppetmaster %{buildroot}%{_sbindir}/rcpuppetmaster

%files
%defattr(-, root, root, 0755)
%{_bindir}/puppet
%{_bindir}/puppetdoc
%{_bindir}/filebucket
%{_bindir}/ralsh
%{_bindir}/pi
%{_sbindir}/puppetd
%{_sbindir}/rcpuppet
%{ruby_sitelibdir}/*
%{_initrddir}/puppet
/var/adm/fillup-templates/sysconfig.puppet
%config(noreplace) %{_sysconfdir}/puppet/puppet.conf
%doc CHANGELOG COPYING LICENSE README examples
%config(noreplace) %{_sysconfdir}/logrotate.d/puppet
%dir %{_sysconfdir}/puppet
# These need to be owned by puppet so the server can
# write to them
%attr(-, puppet, puppet) %{_localstatedir}/run/puppet
%attr(-, puppet, puppet) %{_localstatedir}/log/puppet
%attr(-, puppet, puppet) %{_localstatedir}/lib/puppet

%files server
%defattr(-, root, root, 0755)
%{_sbindir}/puppetmasterd
%{_sbindir}/rcpuppetmaster
%{_sbindir}/puppetqd
%{_sbindir}/puppetrun
%{_sbindir}/puppetca
%{_initrddir}/puppetmaster
%config(noreplace) %{_sysconfdir}/puppet/*
%exclude %{_sysconfdir}/puppet/puppet.conf
/var/adm/fillup-templates/sysconfig.puppetmaster
%dir %{_sysconfdir}/puppet

%pre
/usr/sbin/groupadd -r puppet 2>/dev/null || :
/usr/sbin/useradd -g puppet -c "Puppet" \
    -s /sbin/nologin -r -d /var/puppet puppet 2> /dev/null || :

%post
%{fillup_and_insserv -y puppet}

%post server
%{fillup_and_insserv -n -y puppetmaster}

%preun
%stop_on_removal puppet

%preun server
%stop_on_removal puppetmaster

%postun
%restart_on_update puppet
%{insserv_cleanup}

%postun server
%restart_on_update puppetmaster
%{insserv_cleanup}

%clean
%{__rm} -rf %{buildroot}

%changelog
* Wed Jul 06 2011 Michael Stahnke <stahnma@puppetlabs.com> - 2.7.2-0.1rc1
- Updating to 2.7.2rc1

* Tue Sep 14 2010 Ben Kevan <ben.kevan@gmail.com> - 2.6.1
- New version to 2.6.1
- Add client.init and server.init from source since it's now included in the packages
- Change BuildRequires Ruby version to match Requires Ruby version
- Removed ruby-env patch, replaced with sed in prep
- Update urls to puppetlabs.com

* Wed Jul 21 2010 Ben Kevan <ben.kevan@gmail.com> - 2.6.0
- New version and ruby version bump
- Add puppetdoc to %_bindir (unknown why original suse package, excluded or forgot to add)
- Corrected patch for ruby environment
- Move binaries back to the correct directories

* Wed Jul 14 2010 Ben Kevan <ben.kevan@gmail.com> - 0.25.5
- New version.
- Use original client, server.init names
- Revert to puppetmaster
- Fixed client.init and server.init and included $null and Should-Stop for both

* Tue Mar 2 2010 Martin Vuk  <martin.vuk@fri.uni-lj.si> - 0.25.4
- New version.

* Sun Aug 9 2009 Noah Fontes <nfontes@transtruct.org>
- Fix build on SLES 9.
- Enable puppet and puppet-server services by default.

* Sat Aug 8 2009 Noah Fontes <nfontes@transtruct.org>
- Fix a lot of relevant warnings from rpmlint.
- Build on OpenSUSE 11.1 correctly.
- Rename puppetmaster init scripts to puppet-server to correspond to the package name.

* Wed Apr 22 2009 Leo Eraly  <leo@unstable.be> - 0.24.8
- New version.

* Tue Dec 9 2008 Leo Eraly  <leo@unstable.be> - 0.24.6
- New version.

* Fri Sep 5 2008 Leo Eraly  <leo@unstable.be> - 0.24.5
- New version.

* Fri Jun 20 2008 Martin Vuk  <martin.vuk@fri.uni-lj.si> - 0.24.4
- Removed symlinks to old configuration files

* Fri Dec 14 2007 Martin Vuk <martin.vuk@fri.uni-lj.si> - 0.24.0
- New version.

* Fri Jun  29 2007 Martin Vuk <martin.vuk@fri.uni-lj.si> - 0.23.0
- New version.

* Wed May  2 2007 Martin Vuk <martin.vuk@fri.uni-lj.si> - 0.22.4
- New version. Includes provider for rug package manager.

* Wed Apr 25  2007 Martin Vuk <martin.vuk@fri.uni-lj.si> - 0.22.3
- New version. Added links /sbin/rcpuppet and /sbin/rcpuppetmaster

* Sun Jan  7  2007 Martin Vuk <martin.vuk@fri.uni-lj.si> - 0.22.0
- version bump

* Tue Oct  3  2006 Martin Vuk <martin.vuk@fri.uni-lj.si> - 0.19.3-3
- Made package arch dependant.

* Sat Sep 23  2006 Martin Vuk <martin.vuk@fri.uni-lj.si> - 0.19.3-1
- New version

* Sun Sep 17  2006 Martin Vuk <martin.vuk@fri.uni-lj.si> - 0.19.1-1
- New version

* Tue Aug  30 2006 Martin Vuk <martin.vuk@fri.uni-lj.si> - 0.19.0-1
- New version
- No need to patch anymore :-), since my changes went into official release.

* Tue Aug  3 2006 Martin Vuk <martin.vuk@fri.uni-lj.si> - 0.18.4-3
- Replaced puppet-bin.patch with %build section from David's spec

* Tue Aug  1 2006 Martin Vuk <martin.vuk@fri.uni-lj.si> - 0.18.4-2
- Added supprot for enabling services in SuSE
 
* Tue Aug  1 2006 Martin Vuk <martin.vuk@fri.uni-lj.si> - 0.18.4-1
- New version and support for SuSE

* Wed Jul  5 2006 David Lutterkort <dlutter@redhat.com> - 0.18.2-1
- New version

* Wed Jun 28 2006 David Lutterkort <dlutter@redhat.com> - 0.18.1-1
- Removed lsb-config.patch and yumrepo.patch since they are upstream now

* Mon Jun 19 2006 David Lutterkort <dlutter@redhat.com> - 0.18.0-1
- Patch config for LSB compliance (lsb-config.patch)
- Changed config moves /var/puppet to /var/lib/puppet, /etc/puppet/ssl 
  to /var/lib/puppet, /etc/puppet/clases.txt to /var/lib/puppet/classes.txt,
  /etc/puppet/localconfig.yaml to /var/lib/puppet/localconfig.yaml

* Fri May 19 2006 David Lutterkort <dlutter@redhat.com> - 0.17.2-1
- Added /usr/bin/puppetrun to server subpackage
- Backported patch for yumrepo type (yumrepo.patch)

* Wed May  3 2006 David Lutterkort <dlutter@redhat.com> - 0.16.4-1
- Rebuilt

* Fri Apr 21 2006 David Lutterkort <dlutter@redhat.com> - 0.16.0-1
- Fix default file permissions in server subpackage
- Run puppetmaster as user puppet
- rebuilt for 0.16.0

* Mon Apr 17 2006 David Lutterkort <dlutter@redhat.com> - 0.15.3-2
- Don't create empty log files in post-install scriptlet

* Fri Apr  7 2006 David Lutterkort <dlutter@redhat.com> - 0.15.3-1
- Rebuilt for new version

* Wed Mar 22 2006 David Lutterkort <dlutter@redhat.com> - 0.15.1-1
- Patch0: Run puppetmaster as root; running as puppet is not ready 
  for primetime

* Mon Mar 13 2006 David Lutterkort <dlutter@redhat.com> - 0.15.0-1
- Commented out noarch; requires fix for bz184199

* Mon Mar  6 2006 David Lutterkort <dlutter@redhat.com> - 0.14.0-1
- Added BuildRequires for ruby

* Wed Mar  1 2006 David Lutterkort <dlutter@redhat.com> - 0.13.5-1
- Removed use of fedora-usermgmt. It is not required for Fedora Extras and
  makes it unnecessarily hard to use this rpm outside of Fedora. Just
  allocate the puppet uid/gid dynamically

* Sun Feb 19 2006 David Lutterkort <dlutter@redhat.com> - 0.13.0-4
- Use fedora-usermgmt to create puppet user/group. Use uid/gid 24. Fixed 
problem with listing fileserver.conf and puppetmaster.conf twice

* Wed Feb  8 2006 David Lutterkort <dlutter@redhat.com> - 0.13.0-3
- Fix puppetd.conf

* Wed Feb  8 2006 David Lutterkort <dlutter@redhat.com> - 0.13.0-2
- Changes to run puppetmaster as user puppet

* Mon Feb  6 2006 David Lutterkort <dlutter@redhat.com> - 0.13.0-1
- Don't mark initscripts as config files

* Mon Feb  6 2006 David Lutterkort <dlutter@redhat.com> - 0.12.0-2
- Fix BuildRoot. Add dist to release

* Tue Jan 17 2006 David Lutterkort <dlutter@redhat.com> - 0.11.0-1
- Rebuild

* Thu Jan 12 2006 David Lutterkort <dlutter@redhat.com> - 0.10.2-1
- Updated for 0.10.2 Fixed minor kink in how Source is given

* Wed Jan 11 2006 David Lutterkort <dlutter@redhat.com> - 0.10.1-3
- Added basic fileserver.conf

* Wed Jan 11 2006 David Lutterkort <dlutter@redhat.com> - 0.10.1-1
- Updated. Moved installation of library files to sitelibdir. Pulled 
initscripts into separate files. Folded tools rpm into server

* Thu Nov 24 2005 Duane Griffin <d.griffin@psenterprise.com>
- Added init scripts for the client

* Wed Nov 23 2005 Duane Griffin <d.griffin@psenterprise.com>
- First packaging<|MERGE_RESOLUTION|>--- conflicted
+++ resolved
@@ -4,13 +4,8 @@
 
 Summary: A network tool for managing many disparate systems
 Name: puppet
-<<<<<<< HEAD
-Version: 2.6.1
-Release: 1%{?dist}
-=======
 Version: 2.7.2
 Release: 0.1rc1%{?dist}
->>>>>>> c833fde3
 License: Apache 2.0
 Group:    Productivity/Networking/System
 
