--- conflicted
+++ resolved
@@ -8,11 +8,7 @@
 Version:        2.7.2
 Release:        0.2.rc1%{?dist}
 Summary:        A network tool for managing many disparate systems
-<<<<<<< HEAD
-License:        Apache 2.0
-=======
 License:        ASL 2.0
->>>>>>> c833fde3
 URL:            http://puppetlabs.com
 Source0:        http://puppetlabs.com/downloads/%{name}/%{name}-%{version}rc1.tar.gz
 Source1:        http://puppetlabs.com/downloads/%{name}/%{name}-%{version}rc1.tar.gz.asc
