--- conflicted
+++ resolved
@@ -64,20 +64,5 @@
 end
 
 task :spec do
-<<<<<<< HEAD
   sh %{rspec spec}
-end
-
-namespace "ci" do
-  task :spec do
-    ENV["LOG_SPEC_ORDER"] = "true"
-    sh %{rspec -r yarjuf -f JUnit -o result.xml -fd spec}
-  end
-
-  task :el6tests do
-    sh "cd acceptance/config/el6; rm -f el6.tar.gz; tar -czvf el6.tar.gz *"
-  end
-=======
-  sh %{rspec -fd spec}
->>>>>>> ea404a2d
 end