--- conflicted
+++ resolved
@@ -1,13 +1,11 @@
-<<<<<<< HEAD
-    Empty dbserver and dbpassword settings will now be ignored when
-    initializing Rails connections (patch by womble).
-
-    Configuration settings can now be blank (patch by womble).
-=======
     Added modified patch by Matt Palmer which adds a 'plugins' mount,
     fixing #891.  See PluginsInModules on the wiki for information on
     usage.
->>>>>>> b575d158
+
+    Empty dbserver and dbpassword settings will now be ignored when
+    initializing Rails connections (patch by womble).
+
+    Configuration settings can now be blank (patch by womble).
 
     Added calls to endpwent/endgrent when searching for user and group IDs,
     which fixes #791.
