# The base class for all of our Nagios object types.  Everything else
# is mostly just data.
class Nagios::Base

  class UnknownNagiosType < RuntimeError # When an unknown type is asked for by name.
  end

  include Enumerable

  class << self
    attr_accessor :parameters, :derivatives, :ocs, :name, :att
    attr_accessor :ldapbase

    attr_writer :namevar

    attr_reader :superior
  end

  # Attach one class to another.
  def self.attach(hash)
    @attach ||= {}
    hash.each do |n, v| @attach[n] = v end
  end

  # Convert a parameter to camelcase
  def self.camelcase(param)
    param.gsub(/_./) do |match|
      match.sub(/_/,'').capitalize
    end
  end

  # Uncamelcase a parameter.
  def self.decamelcase(param)
    param.gsub(/[A-Z]/) do |match|
      "_#{match.downcase}"
    end
  end

  # Create a new instance of a given class.
  def self.create(name, args = {})
    name = name.intern if name.is_a? String

    if @types.include?(name)
      @types[name].new(args)
    else
      raise UnknownNagiosType, "Unknown type #{name}"
    end
  end

  # Yield each type in turn.
  def self.eachtype
    @types.each do |name, type|
      yield [name, type]
    end
  end

  # Create a mapping.
  def self.map(hash)
    @map ||= {}
    hash.each do |n, v| @map[n] = v end
  end

  # Return a mapping (or nil) for a param
  def self.mapping(name)
    name = name.intern if name.is_a? String
    if defined?(@map)
      @map[name]
    else
      nil
    end
  end

  # Return the namevar for the canonical name.
  def self.namevar
    if defined?(@namevar)
      return @namevar
    else
      if parameter?(:name)
        return :name
      elsif tmp = (self.name.to_s + "_name").intern and parameter?(tmp)
        @namevar = tmp
        return @namevar
      else
        raise "Type #{self.name} has no name var"
      end
    end
  end

  # Create a new type.
  def self.newtype(name, &block)
    name = name.intern if name.is_a? String

    @types ||= {}

    # Create the class, with the correct name.
    t = Class.new(self)
    t.name = name

    # Everyone gets this.  There should probably be a better way, and I
    # should probably hack the attribute system to look things up based on
    # this "use" setting, but, eh.
    t.parameters = [:use]

    const_set(name.to_s.capitalize,t)

    # Evaluate the passed block.  This should usually define all of the work.
    t.class_eval(&block)

    @types[name] = t
  end

  # Define both the normal case and camelcase method for a parameter
  def self.paramattr(name)
    camel = camelcase(name)
    param = name

    [name, camel].each do |method|
      define_method(method) do
        @parameters[param]
      end

      define_method(method.to_s + "=") do |value|
        @parameters[param] = value
      end
    end

  end

  # Is the specified name a valid parameter?
  def self.parameter?(name)
    name = name.intern if name.is_a? String
    @parameters.include?(name)
  end

  # Manually set the namevar
  def self.setnamevar(name)
    name = name.intern if name.is_a? String
    @namevar = name
  end

  # Set the valid parameters for this class
  def self.setparameters(*array)
    @parameters += array
  end

  # Set the superior ldap object class.  Seems silly to include this
  # in this class, but, eh.
  def self.setsuperior(name)
    @superior = name
  end

  # Parameters to suppress in output.
  def self.suppress(name)
    @suppress ||= []
    @suppress << name
  end

  # Whether a given parameter is suppressed.
  def self.suppress?(name)
    defined?(@suppress) and @suppress.include?(name)
  end

  # Return our name as the string.
  def self.to_s
    self.name.to_s
  end

  # Return a type by name.
  def self.type(name)
    name = name.intern if name.is_a? String

    @types[name]
  end

  # Convenience methods.
  def [](param)
    send(param)
  end

  # Convenience methods.
  def []=(param,value)
    send(param.to_s + "=", value)
  end

  # Iterate across all ofour set parameters.
  def each
    @parameters.each { |param,value|
      yield(param,value)
    }
  end

  # Initialize our object, optionally with a list of parameters.
  def initialize(args = {})
    @parameters = {}

    args.each { |param,value|
      self[param] = value
    }
    if @namevar == :_naginator_name
      self['_naginator_name'] = self['name']
    end
  end

  # Handle parameters like attributes.
  def method_missing(mname, *args)
    pname = mname.to_s
    pname.sub!(/=/, '')

    if self.class.parameter?(pname)
      if pname =~ /A-Z/
        pname = self.class.decamelcase(pname)
      end
      self.class.paramattr(pname)

      # Now access the parameters directly, to make it at least less
      # likely we'll end up in an infinite recursion.
      if mname.to_s =~ /=$/
<<<<<<< HEAD
        @parameters[pname] = args[0]
=======
        @parameters[pname] = args.first
>>>>>>> 037e2bb5
      else
        return @parameters[mname]
      end
    else
      super
    end
  end

  # Retrieve our name, through a bit of redirection.
  def name
    send(self.class.namevar)
  end

  # This is probably a bad idea.
  def name=(value)
    unless self.class.namevar.to_s == "name"
      send(self.class.namevar.to_s + "=", value)
    end
  end

  def namevar
    (self.type + "_name").intern
  end

  def parammap(param)
    unless defined?(@map)
      map = {
        self.namevar => "cn"
      }
      map.update(self.class.map) if self.class.map
    end
    if map.include?(param)
      return map[param]
    else
      return "nagios-" + param.id2name.gsub(/_/,'-')
    end
  end

  def parent
    unless defined?(self.class.attached)
      puts "Duh, you called parent on an unattached class"
      return
    end

    klass,param = self.class.attached
    unless @parameters.include?(param)
      puts "Huh, no attachment param"
      return
    end
    klass[@parameters[param]]
  end

  # okay, this sucks
  # how do i get my list of ocs?
  def to_ldif
    str = self.dn + "\n"
    ocs = Array.new
    if self.class.ocs
      # i'm storing an array, so i have to flatten it and stuff
      kocs = self.class.ocs
      ocs.push(*kocs)
    end
    ocs.push "top"
    oc = self.class.to_s
    oc.sub!(/Nagios/,'nagios')
    oc.sub!(/::/,'')
    ocs.push oc
    ocs.each { |oc|
      str += "objectclass: #{oc}\n"
    }
    @parameters.each { |name,value|
      next if self.class.suppress.include?(name)
      ldapname = self.parammap(name)
      str += ldapname + ": #{value}\n"
    }
    str += "\n"
  end

  def to_s
    str = "define #{self.type} {\n"

    self.each { |param,value|
      str += %{\t%-30s %s\n} % [ param,
        if value.is_a? Array
          value.join(",").sub(';', '\;')
        else
          value.sub(';', '\;')
        end
        ]
    }

    str += "}\n"

    str
  end

  # The type of object we are.
  def type
    self.class.name
  end

  # object types
  newtype :host do
    setparameters :host_name, :alias, :display_name, :address, :parents,
      :hostgroups, :check_command, :initial_state, :max_check_attempts,
      :check_interval, :retry_interval, :active_checks_enabled,
      :passive_checks_enabled, :check_period, :obsess_over_host,
      :check_freshness, :freshness_threshold, :event_handler,
      :event_handler_enabled, :low_flap_threshold, :high_flap_threshold,
      :flap_detection_enabled, :flap_detection_options,
      :failure_prediction_enabled, :process_perf_data,
      :retain_status_information, :retain_nonstatus_information, :contacts,
      :contact_groups, :notification_interval, :first_notification_delay,
      :notification_period, :notification_options, :notifications_enabled,
      :stalking_options, :notes, :notes_url, :action_url, :icon_image,
      :icon_image_alt, :vrml_image, :statusmap_image, "2d_coords".intern,
      "3d_coords".intern,
      :register, :use,
      :realm, :poller_tag, :business_impact

    setsuperior "person"
    map :address => "ipHostNumber"
  end

  newtype :hostgroup do
    setparameters :hostgroup_name, :alias, :members, :hostgroup_members, :notes,
      :notes_url, :action_url,
      :register, :use,
      :realm
  end

  newtype :service do
    attach :host => :host_name
    setparameters :host_name, :hostgroup_name, :service_description,
      :display_name, :servicegroups, :is_volatile, :check_command,
      :initial_state, :max_check_attempts, :check_interval, :retry_interval,
      :normal_check_interval, :retry_check_interval, :active_checks_enabled,
      :passive_checks_enabled, :parallelize_check, :check_period,
      :obsess_over_service, :check_freshness, :freshness_threshold,
      :event_handler, :event_handler_enabled, :low_flap_threshold,
      :high_flap_threshold, :flap_detection_enabled,:flap_detection_options,
      :process_perf_data, :failure_prediction_enabled, :retain_status_information,
      :retain_nonstatus_information, :notification_interval,
      :first_notification_delay, :notification_period, :notification_options,
      :notifications_enabled, :contacts, :contact_groups, :stalking_options,
      :notes, :notes_url, :action_url, :icon_image, :icon_image_alt,
      :register, :use,
      :_naginator_name,
      :poller_tag, :business_impact

    suppress :host_name

    setnamevar :_naginator_name
  end

  newtype :servicegroup do
    setparameters :servicegroup_name, :alias, :members, :servicegroup_members,
      :notes, :notes_url, :action_url,
      :register, :use
  end

  newtype :contact do
    setparameters :contact_name, :alias, :contactgroups,
      :host_notifications_enabled, :service_notifications_enabled,
      :host_notification_period, :service_notification_period,
      :host_notification_options, :service_notification_options,
      :host_notification_commands, :service_notification_commands,
      :email, :pager, :address1, :address2, :address3, :address4,
      :address5, :address6, :can_submit_commands, :retain_status_information,
      :retain_nonstatus_information,
      :register, :use

    setsuperior "person"
  end

  newtype :contactgroup do
    setparameters :contactgroup_name, :alias, :members, :contactgroup_members,
      :register, :use
  end

  # TODO - We should support generic time periods here eg "day 1 - 15"
  newtype :timeperiod do
    setparameters :timeperiod_name, :alias, :sunday, :monday, :tuesday,
      :wednesday, :thursday, :friday, :saturday, :exclude,
      :register, :use
  end

  newtype :command do
    setparameters :command_name, :command_line,
    :poller_tag
  end

  newtype :servicedependency do
    setparameters :dependent_host_name, :dependent_hostgroup_name,
      :dependent_service_description, :host_name, :hostgroup_name,
      :service_description, :inherits_parent, :execution_failure_criteria,
      :notification_failure_criteria, :dependency_period,
      :register, :use,
      :_naginator_name

    setnamevar :_naginator_name
  end

  newtype :serviceescalation do
    setparameters :host_name, :hostgroup_name, :servicegroup_name,
      :service_description, :contacts, :contact_groups,
      :first_notification, :last_notification, :notification_interval,
      :escalation_period, :escalation_options,
      :register, :use,
      :_naginator_name

    setnamevar :_naginator_name
  end

  newtype :hostdependency do
    setparameters :dependent_host_name, :dependent_hostgroup_name, :host_name,
      :hostgroup_name, :inherits_parent, :execution_failure_criteria,
      :notification_failure_criteria, :dependency_period,
      :register, :use,
      :_naginator_name

    setnamevar :_naginator_name
  end

  newtype :hostescalation do
    setparameters :host_name, :hostgroup_name, :contacts, :contact_groups,
      :first_notification, :last_notification, :notification_interval,
      :escalation_period, :escalation_options,
      :register, :use,
      :_naginator_name

    setnamevar :_naginator_name
  end

  newtype :hostextinfo do
    setparameters :host_name, :notes, :notes_url, :icon_image, :icon_image_alt,
      :vrml_image, :statusmap_image, "2d_coords".intern, "3d_coords".intern,
      :register, :use

    setnamevar :host_name
  end

  newtype :serviceextinfo do

    setparameters :host_name, :service_description, :notes, :notes_url,
      :action_url, :icon_image, :icon_image_alt,
      :register, :use,
      :_naginator_name

    setnamevar :_naginator_name
  end

end<|MERGE_RESOLUTION|>--- conflicted
+++ resolved
@@ -215,11 +215,7 @@
       # Now access the parameters directly, to make it at least less
       # likely we'll end up in an infinite recursion.
       if mname.to_s =~ /=$/
-<<<<<<< HEAD
-        @parameters[pname] = args[0]
-=======
         @parameters[pname] = args.first
->>>>>>> 037e2bb5
       else
         return @parameters[mname]
       end
