--- conflicted
+++ resolved
@@ -1025,22 +1025,6 @@
       by `puppet`, and should only be set if you're writing your own Puppet
       executable.",
     },
-<<<<<<< HEAD
-=======
-    :masterlog => {
-      :default => "$logdir/puppetmaster.log",
-      :type => :file,
-      :owner => "service",
-      :group => "service",
-      :mode => "0660",
-      :desc => "This file is literally never used, although Puppet may create it
-        as an empty file. For more context, see the `puppetdlog` setting and
-        puppet master's `--logdest` command line option.
-
-        This setting is deprecated and will be removed in a future version of Puppet.",
-      :deprecated => :completely
-    },
->>>>>>> ac8d4e25
     :masterhttplog => {
       :default => "$logdir/masterhttp.log",
       :type => :file,
