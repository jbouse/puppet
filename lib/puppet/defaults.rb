# The majority of the system configuration parameters are set in this file.
module Puppet
    # If we're running the standalone puppet process as a non-root user,
    # use basedirs that are in the user's home directory.
    conf = nil
    var = nil
    name = $0.gsub(/.+#{File::SEPARATOR}/,'').sub(/\.rb$/, '')

    if name != "puppetmasterd" and Puppet::Util::SUIDManager.uid != 0
        conf = File.expand_path("~/.puppet")
        var = File.expand_path("~/.puppet/var")
    else
        # Else, use system-wide directories.
        conf = "/etc/puppet"
        var = "/var/puppet"
    end

    self.setdefaults(:main,
        :confdir => [conf, "The main Puppet configuration directory.  The default for this parameter is calculated based on the user.  If the process
        is runnig as root or the user that ``puppetmasterd`` is supposed to run as, it defaults to a system directory, but if it's running as any other user,
        it defaults to being in ``~``."],
        :vardir => [var, "Where Puppet stores dynamic and growing data.  The default for this parameter is calculated specially, like `confdir`_."],
        :name => [name, "The name of the service, if we are running as one.  The
            default is essentially $0 without the path or ``.rb``."]
    )

    if name == "puppetmasterd"
        logopts = {:default => "$vardir/log",
            :mode => 0750,
            :owner => "$user",
            :group => "$group",
            :desc => "The Puppet log directory."
        }
    else
        logopts = ["$vardir/log", "The Puppet log directory."]
    end
    setdefaults(:main, :logdir => logopts)
    
    # This name hackery is necessary so that the rundir is set reasonably during
    # unit tests.
    if Process.uid == 0 and %w{puppetd puppetmasterd}.include?(self.name)
        rundir = "/var/run/puppet"
    else
        rundir = "$vardir/run"
    end

    self.setdefaults(:main,
        :trace => [false, "Whether to print stack traces on some errors"],
        :autoflush => [false, "Whether log files should always flush to disk."],
        :syslogfacility => ["daemon", "What syslog facility to use when logging to
            syslog.  Syslog has a fixed list of valid facilities, and you must
            choose one of those; you cannot just make one up."],
        :statedir => { :default => "$vardir/state",
            :mode => 01777,
            :desc => "The directory where Puppet state is stored.  Generally,
                this directory can be removed without causing harm (although it
                might result in spurious service restarts)."
        },
        :statefile => { :default => "$statedir/state.yaml",
            :mode => 0660,
            :desc => "Where puppetd and puppetmasterd store state associated
                with the running configuration.  In the case of puppetmasterd,
                this file reflects the state discovered through interacting
                with clients."
            },
        :ssldir => {
            :default => "$confdir/ssl",
            :mode => 0771,
            :owner => "root",
            :desc => "Where SSL certificates are kept."
        },
        :rundir => { :default => rundir,
            :mode => 01777,
            :desc => "Where Puppet PID files are kept."
        },
        :genconfig => [false,
            "Whether to just print a configuration to stdout and exit.  Only makes
            sense when used interactively.  Takes into account arguments specified
            on the CLI."],
        :genmanifest => [false,
            "Whether to just print a manifest to stdout and exit.  Only makes
            sense when used interactively.  Takes into account arguments specified
            on the CLI."],
        :configprint => ["",
            "Print the value of a specific configuration parameter.  If a
            parameter is provided for this, then the value is printed and puppet
            exits.  Comma-separate multiple values.  For a list of all values,
            specify 'all'.  This feature is only available in Puppet versions
            higher than 0.18.4."],
        :color => ["ansi", "Whether to use colors when logging to the console.
            Valid values are ``ansi`` (equivalent to ``true``), ``html`` (mostly
            used during testing with TextMate), and ``false``, which produces
            no color."],
        :mkusers => [false,
            "Whether to create the necessary user and group that puppetd will
            run as."],
        :path => {:default => "none",
            :desc => "The shell search path.  Defaults to whatever is inherited
                from the parent process.",
            :hook => proc do |value|
                ENV["PATH"] = value unless value == "none"
            end
        },
        :libdir => {:default => "$vardir/lib",
            :desc => "An extra search path for Puppet.  This is only useful
                for those files that Puppet will load on demand, and is only
                guaranteed to work for those cases.  In fact, the autoload
                mechanism is responsible for making sure this directory
                is in Ruby's search path",
            :hook => proc do |value|
                if defined? @oldlibdir and $:.include?(@oldlibdir)
                    $:.delete(@oldlibdir)
                end
                @oldlibdir = value
                $: << value
            end
        },
        :ignoreimport => [false, "A parameter that can be used in commit
            hooks, since it enables you to parse-check a single file rather
            than requiring that all files exist."],
        :authconfig => [ "$confdir/namespaceauth.conf",
            "The configuration file that defines the rights to the different
            namespaces and methods.  This can be used as a coarse-grained
            authorization system for both ``puppetd`` and ``puppetmasterd``."
        ],
        :environment => ["", "The environment Puppet is running in.  For clients (e.g., ``puppetd``) this
            determines the environment itself, which is used to find modules and much more.  For
            servers (i.e., ``puppetmasterd``) this provides the default environment for nodes we
            know nothing about."],
        :diff_args => ["", "Which arguments to pass to the diff command when printing differences between files."],
        :diff => ["diff", "Which diff command to use when printing differences between files."],
        :show_diff => [false, "Whether to print a contextual diff when files are being replaced.  The diff
            is printed on stdout, so this option is meaningless unless you are running Puppet interactively.
            This feature currently requires the ``diff/lcs`` Ruby library."]
    )

    hostname = Facter["hostname"].value
    domain = Facter["domain"].value
    if domain and domain != ""
        fqdn = [hostname, domain].join(".")
    else
        fqdn = hostname
    end

    Puppet.setdefaults(:ssl,
        :certname => [fqdn, "The name to use when handling certificates.  Defaults
            to the fully qualified domain name."],
        :certdir => ["$ssldir/certs", "The certificate directory."],
        :publickeydir => ["$ssldir/public_keys", "The public key directory."],
        :privatekeydir => { :default => "$ssldir/private_keys",
            :mode => 0750,
            :desc => "The private key directory."
        },
        :privatedir => { :default => "$ssldir/private",
            :mode => 0750,
            :desc => "Where the client stores private certificate information."
        },
        :passfile => { :default => "$privatedir/password",
            :mode => 0640,
            :desc => "Where puppetd stores the password for its private key.
                Generally unused."
        },
        :hostcsr => { :default => "$ssldir/csr_$certname.pem",
            :mode => 0644,
            :desc => "Where individual hosts store and look for their certificates."
        },
        :hostcert => { :default => "$certdir/$certname.pem",
            :mode => 0644,
            :desc => "Where individual hosts store and look for their certificates."
        },
        :hostprivkey => { :default => "$privatekeydir/$certname.pem",
            :mode => 0600,
            :desc => "Where individual hosts store and look for their private key."
        },
        :hostpubkey => { :default => "$publickeydir/$certname.pem",
            :mode => 0644,
            :desc => "Where individual hosts store and look for their public key."
        },
        :localcacert => { :default => "$certdir/ca.pem",
            :mode => 0644,
            :desc => "Where each client stores the CA certificate."
        }
    )

    setdefaults(:ca,
        :cadir => {  :default => "$ssldir/ca",
            :owner => "$user",
            :group => "$group",
            :mode => 0770,
            :desc => "The root directory for the certificate authority."
        },
        :cacert => { :default => "$cadir/ca_crt.pem",
            :owner => "$user",
            :group => "$group",
            :mode => 0660,
            :desc => "The CA certificate."
        },
        :cakey => { :default => "$cadir/ca_key.pem",
            :owner => "$user",
            :group => "$group",
            :mode => 0660,
            :desc => "The CA private key."
        },
        :capub => { :default => "$cadir/ca_pub.pem",
            :owner => "$user",
            :group => "$group",
            :desc => "The CA public key."
        },
        :cacrl => { :default => "$cadir/ca_crl.pem",
            :owner => "$user",
            :group => "$group",
            :mode => 0664,
            :desc => "The certificate revocation list (CRL) for the CA. Set this to 'none' if you do not want to use a CRL."
        },
        :caprivatedir => { :default => "$cadir/private",
            :owner => "$user",
            :group => "$group",
            :mode => 0770,
            :desc => "Where the CA stores private certificate information."
        },
        :csrdir => { :default => "$cadir/requests",
            :owner => "$user",
            :group => "$group",
            :desc => "Where the CA stores certificate requests"
        },
        :signeddir => { :default => "$cadir/signed",
            :owner => "$user",
            :group => "$group",
            :mode => 0770,
            :desc => "Where the CA stores signed certificates."
        },
        :capass => { :default => "$caprivatedir/ca.pass",
            :owner => "$user",
            :group => "$group",
            :mode => 0660,
            :desc => "Where the CA stores the password for the private key"
        },
        :serial => { :default => "$cadir/serial",
            :owner => "$user",
            :group => "$group",
            :desc => "Where the serial number for certificates is stored."
        },
        :autosign => { :default => "$confdir/autosign.conf",
            :mode => 0644,
            :desc => "Whether to enable autosign.  Valid values are true (which
                autosigns any key request, and is a very bad idea), false (which
                never autosigns any key request), and the path to a file, which
                uses that configuration file to determine which keys to sign."},
        :ca_days => ["", "How long a certificate should be valid. 
                 This parameter is deprecated, use ca_ttl instead"],
        :ca_ttl => ["5y", "The default TTL for new certificates; valid values 
                must be an integer, optionally followed by one of the units 
                'y' (years of 365 days), 'd' (days), 'h' (hours), or 
                's' (seconds). The unit defaults to seconds. If this parameter
                is set, ca_days is ignored. Examples are '3600' (one hour) 
                and '1825d', which is the same as '5y' (5 years) "],
        :ca_md => ["md5", "The type of hash used in certificates."],
        :req_bits => [2048, "The bit length of the certificates."],
        :keylength => [1024, "The bit length of keys."],
        :cert_inventory => {
            :default => "$cadir/inventory.txt",
            :mode => 0644,
            :owner => "$user",
            :group => "$group",
            :desc => "A Complete listing of all certificates"
        }
    )

    # Define the config default.
    self.setdefaults(self.config[:name],
        :config => ["$confdir/puppet.conf",
            "The configuration file for #{Puppet[:name]}."],
        :pidfile => ["", "The pid file"],
        :bindaddress => ["", "The address to bind to.  Mongrel servers
            default to 127.0.0.1 and WEBrick defaults to 0.0.0.0."],
        :servertype => ["webrick", "The type of server to use.  Currently supported
            options are webrick and mongrel.  If you use mongrel, you will need
            a proxy in front of the process or processes, since Mongrel cannot
            speak SSL."]
    )

    self.setdefaults(:puppetmasterd,
        :user => ["puppet", "The user puppetmasterd should run as."],
        :group => ["puppet", "The group puppetmasterd should run as."],
        :manifestdir => ["$confdir/manifests",
            "Where puppetmasterd looks for its manifests."],
        :manifest => ["$manifestdir/site.pp",
            "The entry-point manifest for puppetmasterd."],
        :masterlog => { :default => "$logdir/puppetmaster.log",
            :owner => "$user",
            :group => "$group",
            :mode => 0660,
            :desc => "Where puppetmasterd logs.  This is generally not used,
                since syslog is the default log destination."
        },
        :masterhttplog => { :default => "$logdir/masterhttp.log",
            :owner => "$user",
            :group => "$group",
            :mode => 0660,
            :create => true,
            :desc => "Where the puppetmasterd web server logs."
        },
        :masterport => [8140, "Which port puppetmasterd listens on."],
        :parseonly => [false, "Just check the syntax of the manifests."],
        :node_name => ["cert", "How the puppetmaster determines the client's identity 
           and sets the 'hostname' fact for use in the manifest, in particular 
           for determining which 'node' statement applies to the client. 
           Possible values are 'cert' (use the subject's CN in the client's 
           certificate) and 'facter' (use the hostname that the client 
           reported in its facts)"],
        :bucketdir => {
            :default => "$vardir/bucket",
            :mode => 0750,
            :owner => "$user",
            :group => "$group",
            :desc => "Where FileBucket files are stored."
        },
        :ca => [true, "Wether the master should function as a certificate authority."],
        :modulepath => [ "$confdir/modules:/usr/share/puppet/modules",
           "The search path for modules as a colon-separated list of
            directories." ],
        :ssl_client_header => ["HTTP_X_CLIENT_DN", "The header containing an authenticated
            client's SSL DN.  Only used with Mongrel.  This header must be set by the proxy
            to the authenticated client's SSL DN (e.g., ``/CN=puppet.reductivelabs.com``).
            See the `UsingMongrel`:trac: wiki page for more information."],
        :ssl_client_verify_header => ["HTTP_X_CLIENT_VERIFY", "The header containing the status
            message of the client verification. Only used with Mongrel.  This header must be set by the proxy
            to 'SUCCESS' if the client successfully authenticated, and anything else otherwise.
            See the `UsingMongrel`:trac: wiki page for more information."]
    )

    self.setdefaults(:puppetd,
        :localconfig => { :default => "$statedir/localconfig",
            :owner => "root",
            :mode => 0660,
            :desc => "Where puppetd caches the local configuration.  An
                extension indicating the cache format is added automatically."},
        :classfile => { :default => "$statedir/classes.txt",
            :owner => "root",
            :mode => 0644,
            :desc => "The file in which puppetd stores a list of the classes
                associated with the retrieved configuratiion.  Can be loaded in
                the separate ``puppet`` executable using the ``--loadclasses``
                option."},
        :puppetdlog => { :default => "$logdir/puppetd.log",
            :owner => "root",
            :mode => 0640,
            :desc => "The log file for puppetd.  This is generally not used."
        },
        :httplog => { :default => "$logdir/http.log",
            :owner => "root",
            :mode => 0640,
            :desc => "Where the puppetd web server logs."
        },
        :http_proxy_host => ["none",
            "The HTTP proxy host to use for outgoing connections.  Note: You
            may need to use a FQDN for the server hostname when using a proxy."],
        :http_proxy_port => [3128,
            "The HTTP proxy port to use for outgoing connections"],
        :server => ["puppet",
            "The server to which server puppetd should connect"],
        :ignoreschedules => [false,
            "Boolean; whether puppetd should ignore schedules.  This is useful
            for initial puppetd runs."],
        :puppetport => [8139, "Which port puppetd listens on."],
        :noop => [false, "Whether puppetd should be run in noop mode."],
        :runinterval => [1800, # 30 minutes
            "How often puppetd applies the client configuration; in seconds."],
        :listen => [false, "Whether puppetd should listen for
            connections.  If this is true, then by default only the
            ``runner`` server is started, which allows remote authorized
            and authenticated nodes to connect and trigger ``puppetd``
            runs."],
        :ca_server => ["$server", "The server to use for certificate
            authority requests.  It's a separate server because it cannot
            and does not need to horizontally scale."],
        :ca_port => ["$masterport", "The port to use for the certificate authority."]
    )
        
    self.setdefaults(:filebucket,
        :clientbucketdir => {
            :default => "$vardir/clientbucket",
            :mode => 0750,
            :desc => "Where FileBucket files are stored locally."
        }
    )
    self.setdefaults(:fileserver,
        :fileserverconfig => ["$confdir/fileserver.conf",
            "Where the fileserver configuration is stored."]
    )
    self.setdefaults(:reporting,
        :reports => ["store",
            "The list of reports to generate.  All reports are looked for
            in puppet/reports/<name>.rb, and multiple report names should be
            comma-separated (whitespace is okay)."
        ],
        :reportdir => {:default => "$vardir/reports",
                :mode => 0750,
                :owner => "$user",
                :group => "$group",
                :desc => "The directory in which to store reports
                    received from the client.  Each client gets a separate
                    subdirectory."}
    )
    self.setdefaults(:puppetd,
        :puppetdlockfile => [ "$statedir/puppetdlock",
            "A lock file to temporarily stop puppetd from doing anything."],
        :usecacheonfailure => [true,
            "Whether to use the cached configuration when the remote
            configuration will not compile.  This option is useful for testing
            new configurations, where you want to fix the broken configuration
            rather than reverting to a known-good one."
        ],
        :ignorecache => [false,
            "Ignore cache and always recompile the configuration.  This is
            useful for testing new configurations, where the local cache may in
            fact be stale even if the timestamps are up to date - if the facts
            change or if the server changes."
        ],
        :downcasefacts => [false,
            "Whether facts should be made all lowercase when sent to the server."],
        :dynamicfacts => ["memorysize,memoryfree,swapsize,swapfree",
            "Facts that are dynamic; these facts will be ignored when deciding whether
            changed facts should result in a recompile.  Multiple facts should be
            comma-separated."],
        :splaylimit => ["$runinterval",
            "The maximum time to delay before runs.  Defaults to being the same as the
            run interval."],
        :splay => [false,
            "Whether to sleep for a pseudo-random (but consistent) amount of time before
            a run."]
    )

    self.setdefaults(:puppetd,
        :configtimeout => [120,
            "How long the client should wait for the configuration to be retrieved
            before considering it a failure.  This can help reduce flapping if too
            many clients contact the server at one time."
        ],
        :reportserver => ["$server",
            "The server to which to send transaction reports."
        ],
        :report => [false,
            "Whether to send reports after every transaction."
        ]
    )

    # Plugin information.
    self.setdefaults(:main,
        :pluginpath => ["$vardir/plugins",
            "Where Puppet should look for plugins.  Multiple directories should
            be colon-separated, like normal PATH variables.  As of 0.23.1, this
            option is deprecated; download your custom libraries to the $libdir
            instead."],
        :plugindest => ["$libdir",
            "Where Puppet should store plugins that it pulls down from the central
            server."],
        :pluginsource => ["puppet://$server/plugins",
            "From where to retrieve plugins.  The standard Puppet ``file`` type
             is used for retrieval, so anything that is a valid file source can
             be used here."],
        :pluginsync => [false,
            "Whether plugins should be synced with the central server."],
        :pluginsignore => [".svn CVS",
            "What files to ignore when pulling down plugins."]
    )

    # Central fact information.
    self.setdefaults(:main,
        :factpath => ["$vardir/facts",
            "Where Puppet should look for facts.  Multiple directories should
            be colon-separated, like normal PATH variables."],
        :factdest => ["$vardir/facts",
            "Where Puppet should store facts that it pulls down from the central
            server."],
        :factsource => ["puppet://$server/facts",
            "From where to retrieve facts.  The standard Puppet ``file`` type
             is used for retrieval, so anything that is a valid file source can
             be used here."],
        :factsync => [false,
            "Whether facts should be synced with the central server."],
        :factsignore => [".svn CVS",
            "What files to ignore when pulling down facts."]
    )

    self.setdefaults(:tagmail,
        :tagmap => ["$confdir/tagmail.conf",
            "The mapping between reporting tags and email addresses."],
        :sendmail => [%x{which sendmail 2>/dev/null}.chomp,
            "Where to find the sendmail binary with which to send email."],
        :reportfrom => ["report@" + [Facter["hostname"].value, Facter["domain"].value].join("."),
            "The 'from' email address for the reports."],
        :smtpserver => ["none",
            "The server through which to send email reports."]
    )

    # This needs to be in main because it's used too early in the system, such that
    # we get an infinite loop otherwise.
    self.setdefaults(:main,
        :fact_store => ["yaml",
<<<<<<< HEAD
            "The backend store to use for client facts."]
    )

    self.setdefaults(:yaml,
        :yamldir => ["$vardir/yaml",
            "The directory in which YAML data is stored, usually in a subdirectory."]
=======
            "The backend store to use for client facts."],
        :yamlfactdir => ["$vardir/facts",
            "The directory in which client facts are stored when the yaml fact store is used."]
>>>>>>> 86dde634
    )

    self.setdefaults(:rails,
        :dblocation => { :default => "$statedir/clientconfigs.sqlite3",
            :mode => 0660,
            :owner => "$user",
            :group => "$group",
            :desc => "The database cache for client configurations.  Used for
                querying within the language."
        },
        :dbadapter => [ "sqlite3", "The type of database to use." ],
        :dbmigrate => [ false, "Whether to automatically migrate the database." ],
        :dbname => [ "puppet", "The name of the database to use." ],
        :dbserver => [ "localhost", "The database server for Client caching. Only
            used when networked databases are used."],
        :dbuser => [ "puppet", "The database user for Client caching. Only
            used when networked databases are used."],
        :dbpassword => [ "puppet", "The database password for Client caching. Only
            used when networked databases are used."],
        :railslog => {:default => "$logdir/rails.log",
            :mode => 0600,
            :owner => "$user",
            :group => "$group",
            :desc => "Where Rails-specific logs are sent"
        },
        :rails_loglevel => ["info", "The log level for Rails connections.  The value must be
            a valid log level within Rails.  Production environments normally use ``info``
            and other environments normally use ``debug``."]
    )

    setdefaults(:graphing,
        :graph => [false, "Whether to create dot graph files for the different
            configuration graphs.  These dot files can be interpreted by tools
            like OmniGraffle or dot (which is part of ImageMagick)."],
        :graphdir => ["$statedir/graphs", "Where to store dot-outputted graphs."]
    )

    setdefaults(:transaction,
        :tags => ["", "Tags to use to find resources.  If this is set, then
            only resources tagged with the specified tags will be applied.
            Values must be comma-separated."],
        :evaltrace => [false, "Whether each resource should log when it is
            being evaluated.  This allows you to interactively see exactly
            what is being done."],
        :summarize => [false,
            "Whether to print a transaction summary."
        ]
    )

    setdefaults(:parser,
        :typecheck => [true, "Whether to validate types during parsing."],
        :paramcheck => [true, "Whether to validate parameters during parsing."],
        :node_terminus => ["null", "Where to look for node configuration information.
            The default node source, ``none``, just returns a node with its facts
            filled in, which is required for normal functionality.
            See the `NodeSourceReference`:trac: for more information."]
    )
    
    setdefaults(:main,
        :casesensitive => [false,
            "Whether matching in case statements and selectors
            should be case-sensitive.  Case insensitivity is
            handled by downcasing all values before comparison."],
        :external_nodes => ["none",
            "An external command that can produce node information.  The output
            must be a YAML dump of a hash, and that hash must have one or both of
            ``classes`` and ``parameters``, where ``classes`` is an array and
            ``parameters`` is a hash.  For unknown nodes, the commands should
            exit with a non-zero exit code.

            This command makes it straightforward to store your node mapping
            information in other data sources like databases."])

    setdefaults(:ldap,
        :ldapnodes => [false,
            "Whether to search for node configurations in LDAP.  See
            `LdapNodes`:trac: for more information."],
        :ldapssl => [false,
            "Whether SSL should be used when searching for nodes.
            Defaults to false because SSL usually requires certificates
            to be set up on the client side."],
        :ldaptls => [false,
            "Whether TLS should be used when searching for nodes.
            Defaults to false because TLS usually requires certificates
            to be set up on the client side."],
        :ldapserver => ["ldap",
            "The LDAP server.  Only used if ``ldapnodes`` is enabled."],
        :ldapport => [389,
            "The LDAP port.  Only used if ``ldapnodes`` is enabled."],
        :ldapstring => ["(&(objectclass=puppetClient)(cn=%s))",
            "The search string used to find an LDAP node."],
        :ldapclassattrs => ["puppetclass",
            "The LDAP attributes to use to define Puppet classes.  Values
            should be comma-separated."],
        :ldapattrs => ["all",
            "The LDAP attributes to include when querying LDAP for nodes.  All
            returned attributes are set as variables in the top-level scope.
            Multiple values should be comma-separated.  The value 'all' returns
            all attributes."],
        :ldapparentattr => ["parentnode",
            "The attribute to use to define the parent node."],
        :ldapuser => ["",
            "The user to use to connect to LDAP.  Must be specified as a
            full DN."],
        :ldappassword => ["",
            "The password to use to connect to LDAP."],
        :ldapbase => ["",
            "The search base for LDAP searches.  It's impossible to provide
            a meaningful default here, although the LDAP libraries might
            have one already set.  Generally, it should be the 'ou=Hosts'
            branch under your main directory."]
    )

    setdefaults(:puppetmasterd,
        :storeconfigs => [false,
            "Whether to store each client's configuration.  This
             requires ActiveRecord from Ruby on Rails."]
    )

    # This doesn't actually work right now.
    setdefaults(:parser,
        :lexical => [false, "Whether to use lexical scoping (vs. dynamic)."],
        :templatedir => ["$vardir/templates",
            "Where Puppet looks for template files."
        ]
    )

    setdefaults(:main,
        :filetimeout => [ 15,
            "The minimum time to wait (in seconds) between checking for updates in
            configuration files.  This timeout determines how quickly Puppet checks whether
            a file (such as manifests or templates) has changed on disk."
        ]
    )

    setdefaults(:metrics,
        :rrddir => {:default => "$vardir/rrd",
            :owner => "$user",
            :group => "$group",
            :desc => "The directory where RRD database files are stored.
                Directories for each reporting host will be created under
                this directory."
        },
        :rrdgraph => [false, "Whether RRD information should be graphed."],
        :rrdinterval => ["$runinterval", "How often RRD should expect data.
            This should match how often the hosts report back to the server."]
    )
end

# $Id$<|MERGE_RESOLUTION|>--- conflicted
+++ resolved
@@ -497,19 +497,13 @@
     # This needs to be in main because it's used too early in the system, such that
     # we get an infinite loop otherwise.
     self.setdefaults(:main,
-        :fact_store => ["yaml",
-<<<<<<< HEAD
+        :facts_terminus => ["yaml",
             "The backend store to use for client facts."]
     )
 
     self.setdefaults(:yaml,
         :yamldir => ["$vardir/yaml",
             "The directory in which YAML data is stored, usually in a subdirectory."]
-=======
-            "The backend store to use for client facts."],
-        :yamlfactdir => ["$vardir/facts",
-            "The directory in which client facts are stored when the yaml fact store is used."]
->>>>>>> 86dde634
     )
 
     self.setdefaults(:rails,
