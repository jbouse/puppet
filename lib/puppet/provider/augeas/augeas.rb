#
#   Copyright 2011 Bryan Kearney <bkearney@redhat.com>
#
#   Licensed under the Apache License, Version 2.0 (the "License");
#   you may not use this file except in compliance with the License.
#   You may obtain a copy of the License at
#
#       http://www.apache.org/licenses/LICENSE-2.0
#
#   Unless required by applicable law or agreed to in writing, software
#   distributed under the License is distributed on an "AS IS" BASIS,
#   WITHOUT WARRANTIES OR CONDITIONS OF ANY KIND, either express or implied.
#   See the License for the specific language governing permissions and
#   limitations under the License.

require 'augeas' if Puppet.features.augeas?
require 'strscan'
require 'puppet/util'
require 'puppet/util/diff'
require 'puppet/util/package'

Puppet::Type.type(:augeas).provide(:augeas) do
  include Puppet::Util
  include Puppet::Util::Diff
  include Puppet::Util::Package

  confine :true => Puppet.features.augeas?

  has_features :parse_commands, :need_to_run?,:execute_changes

  SAVE_NOOP = "noop"
  SAVE_OVERWRITE = "overwrite"
  SAVE_NEWFILE = "newfile"
  SAVE_BACKUP = "backup"

  COMMANDS = {
    "set" => [ :path, :string ],
    "setm" => [ :path, :string, :string ],
    "rm" => [ :path ],
    "clear" => [ :path ],
    "mv" => [ :path, :path ],
    "insert" => [ :string, :string, :path ],
    "get" => [ :path, :comparator, :string ],
    "defvar" => [ :string, :path ],
    "defnode" => [ :string, :path, :string ],
    "match" => [ :path, :glob ],
    "size" => [:comparator, :int],
    "include" => [:string],
    "not_include" => [:string],
    "==" => [:glob],
    "!=" => [:glob]
  }

  COMMANDS["ins"] = COMMANDS["insert"]
  COMMANDS["remove"] = COMMANDS["rm"]
  COMMANDS["move"] = COMMANDS["mv"]

  attr_accessor :aug

  # Extracts an 2 dimensional array of commands which are in the
  # form of command path value.
  # The input can be
  # - A string with one command
  # - A string with many commands per line
  # - An array of strings.
  def parse_commands(data)
    context = resource[:context]
    # Add a trailing / if it is not there
    if (context.length > 0)
      context << "/" if context[-1, 1] != "/"
    end

    data = data.split($/) if data.is_a?(String)
    data = data.flatten
    args = []
    data.each do |line|
      line.strip!
      next if line.nil? || line.empty?
      argline = []
      sc = StringScanner.new(line)
      cmd = sc.scan(/\w+|==|!=/)
      formals = COMMANDS[cmd]
      fail("Unknown command #{cmd}") unless formals
      argline << cmd
      narg = 0
      formals.each do |f|
        sc.skip(/\s+/)
        narg += 1
        if f == :path
          start = sc.pos
          nbracket = 0
          inSingleTick = false
          inDoubleTick = false
          begin
            sc.skip(/([^\]\[\s\\'"]|\\.)+/)
            ch = sc.getch
            nbracket += 1 if ch == "["
            nbracket -= 1 if ch == "]"
            inSingleTick = !inSingleTick if ch == "'"
            inDoubleTick = !inDoubleTick if ch == "\""
            fail("unmatched [") if nbracket < 0
          end until ((nbracket == 0 && !inSingleTick && !inDoubleTick && (ch =~ /\s/)) || sc.eos?)
            len = sc.pos - start
            len -= 1 unless sc.eos?
          unless p = sc.string[start, len]
            fail("missing path argument #{narg} for #{cmd}")
          end
          # Rip off any ticks if they are there.
          p = p[1, (p.size - 2)] if p[0,1] == "'" || p[0,1] == "\""
          p.chomp!("/")
          if p[0,1] != '$' && p[0,1] != "/"
            argline << context + p
          else
            argline << p
          end
        elsif f == :string
          delim = sc.peek(1)
          if delim == "'" || delim == "\""
            sc.getch
            argline << sc.scan(/([^\\#{delim}]|(\\.))*/)
            sc.getch
          else
            argline << sc.scan(/[^\s]+/)
          end
          fail("missing string argument #{narg} for #{cmd}") unless argline[-1]
        elsif f == :comparator
          argline << sc.scan(/(==|!=|=~|<|<=|>|>=)/)
          unless argline[-1]
            puts sc.rest
            fail("invalid comparator for command #{cmd}")
          end
        elsif f == :int
          argline << sc.scan(/\d+/).to_i
        elsif f== :glob
          argline << sc.rest
        end
      end
      args << argline
    end
    args
  end


  def open_augeas
    unless @aug
      flags = Augeas::NONE
      flags = Augeas::TYPE_CHECK if resource[:type_check] == :true

      if resource[:incl]
        flags |= Augeas::NO_MODL_AUTOLOAD
      else
        flags |= Augeas::NO_LOAD
      end

      root = resource[:root]
      load_path = resource[:load_path]
      debug("Opening augeas with root #{root}, lens path #{load_path}, flags #{flags}")
      @aug = Augeas::open(root, load_path,flags)

      debug("Augeas version #{get_augeas_version} is installed") if versioncmp(get_augeas_version, "0.3.6") >= 0

<<<<<<< HEAD
      glob_avail = !aug.match("/augeas/version/pathx/functions/glob").empty?
=======
      # Optimize loading if the context is given and it's a simple path,
      # requires the glob function from Augeas 0.8.2 or up
      glob_avail = !aug.match("/augeas/version/pathx/functions/glob").empty?
      opt_ctx = resource[:context].match("^/files/[^'\"\\[\\]]+$") if resource[:context]
>>>>>>> 11ae0fcd

      if resource[:incl]
        aug.set("/augeas/load/Xfm/lens", resource[:lens])
        aug.set("/augeas/load/Xfm/incl", resource[:incl])
<<<<<<< HEAD
      elsif glob_avail and resource[:context] and resource[:context].match("^/files/")
        # Optimize loading if the context is given, requires the glob function
        # from Augeas 0.8.2 or up
=======
      elsif glob_avail and opt_ctx
>>>>>>> 11ae0fcd
        ctx_path = resource[:context].sub(/^\/files(.*?)\/?$/, '\1/')
        load_path = "/augeas/load/*['%s' !~ glob(incl) + regexp('/.*')]" % ctx_path

        if aug.match(load_path).size < aug.match("/augeas/load/*").size
          aug.rm(load_path)
        else
          # This will occur if the context is less specific than any glob
          debug("Unable to optimize files loaded by context path, no glob matches")
        end
      end
      aug.load
    end
    @aug
  end

  def close_augeas
    if @aug
      @aug.close
      debug("Closed the augeas connection")
      @aug = nil
    end
  end

  # Used by the need_to_run? method to process get filters. Returns
  # true if there is a match, false if otherwise
  # Assumes a syntax of get /files/path [COMPARATOR] value
  def process_get(cmd_array)
    return_value = false

    #validate and tear apart the command
    fail ("Invalid command: #{cmd_array.join(" ")}") if cmd_array.length < 4
    cmd = cmd_array.shift
    path = cmd_array.shift
    comparator = cmd_array.shift
    arg = cmd_array.join(" ")

    #check the value in augeas
    result = @aug.get(path) || ''
    case comparator
    when "!="
      return_value = (result != arg)
    when "=~"
      regex = Regexp.new(arg)
      return_value = (result =~ regex)
    else
      return_value = (result.send(comparator, arg))
    end
    !!return_value
  end

  # Used by the need_to_run? method to process match filters. Returns
  # true if there is a match, false if otherwise
  def process_match(cmd_array)
    return_value = false

    #validate and tear apart the command
    fail("Invalid command: #{cmd_array.join(" ")}") if cmd_array.length < 3
    cmd = cmd_array.shift
    path = cmd_array.shift

    # Need to break apart the clause
    clause_array = parse_commands(cmd_array.shift)[0]
    verb = clause_array.shift

    #Get the values from augeas
    result = @aug.match(path) || []
    fail("Error trying to match path '#{path}'") if (result == -1)

    # Now do the work
    case verb
    when "size"
      fail("Invalid command: #{cmd_array.join(" ")}") if clause_array.length != 2
      comparator = clause_array.shift
      arg = clause_array.shift
      case comparator
      when "!="
        return_value = !(result.size.send(:==, arg))
      else
        return_value = (result.size.send(comparator, arg))
      end
    when "include"
      arg = clause_array.shift
      return_value = result.include?(arg)
    when "not_include"
      arg = clause_array.shift
      return_value = !result.include?(arg)
    when "=="
      begin
        arg = clause_array.shift
        new_array = eval arg
        return_value = (result == new_array)
      rescue
        fail("Invalid array in command: #{cmd_array.join(" ")}")
      end
    when "!="
      begin
        arg = clause_array.shift
        new_array = eval arg
        return_value = (result != new_array)
      rescue
        fail("Invalid array in command: #{cmd_array.join(" ")}")
      end
    end
    !!return_value
  end

  def get_augeas_version
    @aug.get("/augeas/version") || ""
  end

  def set_augeas_save_mode(mode)
    @aug.set("/augeas/save", mode)
  end

  def print_put_errors
    errors = @aug.match("/augeas//error[. = 'put_failed']")
    debug("Put failed on one or more files, output from /augeas//error:") unless errors.empty?
    errors.each do |errnode|
      @aug.match("#{errnode}/*").each do |subnode|
        sublabel = subnode.split("/")[-1]
        subvalue = @aug.get(subnode)
        debug("#{sublabel} = #{subvalue}")
      end
    end
  end

  # Determines if augeas acutally needs to run.
  def need_to_run?
    force = resource[:force]
    return_value = true
    begin
      open_augeas
      filter = resource[:onlyif]
      unless filter == ""
        cmd_array = parse_commands(filter)[0]
        command = cmd_array[0];
        begin
          case command
          when "get"; return_value = process_get(cmd_array)
          when "match"; return_value = process_match(cmd_array)
          end
        rescue SystemExit,NoMemoryError
          raise
        rescue Exception => e
          fail("Error sending command '#{command}' with params #{cmd_array[1..-1].inspect}/#{e.message}")
        end
      end

      unless force
        # If we have a verison of augeas which is at least 0.3.6 then we
        # can make the changes now and see if changes were made.
        if return_value and versioncmp(get_augeas_version, "0.3.6") >= 0
          debug("Will attempt to save and only run if files changed")
          # Execute in NEWFILE mode so we can show a diff
          set_augeas_save_mode(SAVE_NEWFILE)
          do_execute_changes
          save_result = @aug.save
          unless save_result
            print_put_errors
            fail("Save failed with return code #{save_result}, see debug")
          end

          saved_files = @aug.match("/augeas/events/saved")
          if saved_files.size > 0
            root = resource[:root].sub(/^\/$/, "")
            saved_files.map! {|key| @aug.get(key).sub(/^\/files/, root) }
            saved_files.uniq.each do |saved_file|
              if Puppet[:show_diff]
                notice "\n" + diff(saved_file, saved_file + ".augnew")
              end
              File.delete(saved_file + ".augnew")
            end
            debug("Files changed, should execute")
            return_value = true
          else
            debug("Skipping because no files were changed")
            return_value = false
          end
        end
      end
    ensure
      if not return_value or resource.noop? or not save_result
        close_augeas
      end
    end
    return_value
  end

  def execute_changes
    # Workaround Augeas bug where changing the save mode doesn't trigger a
    # reload of the previously saved file(s) when we call Augeas#load
    @aug.match("/augeas/events/saved").each do |file|
      @aug.rm("/augeas#{@aug.get(file)}/mtime")
    end

    # Reload augeas, and execute the changes for real
    set_augeas_save_mode(SAVE_OVERWRITE) if versioncmp(get_augeas_version, "0.3.6") >= 0
    @aug.load
    do_execute_changes
        unless @aug.save
          print_put_errors
          fail("Save failed with return code #{success}, see debug")
        end

    :executed
  ensure
    close_augeas
  end

  # Actually execute the augeas changes.
  def do_execute_changes
    commands = parse_commands(resource[:changes])
    commands.each do |cmd_array|
      fail("invalid command #{cmd_array.join[" "]}") if cmd_array.length < 2
      command = cmd_array[0]
      cmd_array.shift
      begin
        case command
          when "set"
            debug("sending command '#{command}' with params #{cmd_array.inspect}")
            rv = aug.set(cmd_array[0], cmd_array[1])
            fail("Error sending command '#{command}' with params #{cmd_array.inspect}") if (!rv)
          when "setm"
            debug("sending command '#{command}' with params #{cmd_array.inspect}")
            rv = aug.setm(cmd_array[0], cmd_array[1], cmd_array[2])
            fail("Error sending command '#{command}' with params #{cmd_array.inspect}") if (rv == -1)
          when "rm", "remove"
            debug("sending command '#{command}' with params #{cmd_array.inspect}")
            rv = aug.rm(cmd_array[0])
            fail("Error sending command '#{command}' with params #{cmd_array.inspect}") if (rv == -1)
          when "clear"
            debug("sending command '#{command}' with params #{cmd_array.inspect}")
            rv = aug.clear(cmd_array[0])
            fail("Error sending command '#{command}' with params #{cmd_array.inspect}") if (!rv)
          when "insert", "ins"
            label = cmd_array[0]
            where = cmd_array[1]
            path = cmd_array[2]
            case where
              when "before"; before = true
              when "after"; before = false
              else fail("Invalid value '#{where}' for where param")
            end
            debug("sending command '#{command}' with params #{[label, where, path].inspect}")
            rv = aug.insert(path, label, before)
            fail("Error sending command '#{command}' with params #{cmd_array.inspect}") if (rv == -1)
          when "defvar"
            debug("sending command '#{command}' with params #{cmd_array.inspect}")
            rv = aug.defvar(cmd_array[0], cmd_array[1])
            fail("Error sending command '#{command}' with params #{cmd_array.inspect}") if (!rv)
          when "defnode"
            debug("sending command '#{command}' with params #{cmd_array.inspect}")
            rv = aug.defnode(cmd_array[0], cmd_array[1], cmd_array[2])
            fail("Error sending command '#{command}' with params #{cmd_array.inspect}") if (!rv)
          when "mv", "move"
            debug("sending command '#{command}' with params #{cmd_array.inspect}")
            rv = aug.mv(cmd_array[0], cmd_array[1])
            fail("Error sending command '#{command}' with params #{cmd_array.inspect}") if (rv == -1)
          else fail("Command '#{command}' is not supported")
        end
      rescue SystemExit,NoMemoryError
        raise
      rescue Exception => e
        fail("Error sending command '#{command}' with params #{cmd_array.inspect}/#{e.message}")
      end
    end
  end
end<|MERGE_RESOLUTION|>--- conflicted
+++ resolved
@@ -159,25 +159,15 @@
 
       debug("Augeas version #{get_augeas_version} is installed") if versioncmp(get_augeas_version, "0.3.6") >= 0
 
-<<<<<<< HEAD
-      glob_avail = !aug.match("/augeas/version/pathx/functions/glob").empty?
-=======
       # Optimize loading if the context is given and it's a simple path,
       # requires the glob function from Augeas 0.8.2 or up
       glob_avail = !aug.match("/augeas/version/pathx/functions/glob").empty?
       opt_ctx = resource[:context].match("^/files/[^'\"\\[\\]]+$") if resource[:context]
->>>>>>> 11ae0fcd
 
       if resource[:incl]
         aug.set("/augeas/load/Xfm/lens", resource[:lens])
         aug.set("/augeas/load/Xfm/incl", resource[:incl])
-<<<<<<< HEAD
-      elsif glob_avail and resource[:context] and resource[:context].match("^/files/")
-        # Optimize loading if the context is given, requires the glob function
-        # from Augeas 0.8.2 or up
-=======
       elsif glob_avail and opt_ctx
->>>>>>> 11ae0fcd
         ctx_path = resource[:context].sub(/^\/files(.*?)\/?$/, '\1/')
         load_path = "/augeas/load/*['%s' !~ glob(incl) + regexp('/.*')]" % ctx_path
 
