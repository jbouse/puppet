--- conflicted
+++ resolved
@@ -168,8 +168,6 @@
         return_value
     end
 
-<<<<<<< HEAD
-=======
     def get_augeas_version
         return @aug.get("/augeas/version") || ""
     end
@@ -183,7 +181,6 @@
         return saved_files.size() > 0
     end
 
->>>>>>> c62c1937
     # Determines if augeas acutally needs to run.
     def need_to_run?
         force = resource[:force]
@@ -204,12 +201,6 @@
                 fail("Error sending command '#{command}' with params #{cmd_array[1..-1].inspect}/#{e.message}")
             end
         end
-<<<<<<< HEAD
-        return_value
-    end
-
-    # Actually execute the augeas changes.
-=======
 
         unless (force)
             # If we have a verison of augeas which is at least 0.3.6 then we
@@ -233,7 +224,6 @@
         return return_value
     end
 
->>>>>>> c62c1937
     def execute_changes
         # Re-connect to augeas, and re-execute the changes
         self.open_augeas()
@@ -266,21 +256,12 @@
                     when "set"
                         cmd_array[0]=File.join(context, cmd_array[0])
                         debug("sending command '#{command}' with params #{cmd_array.inspect}")
-<<<<<<< HEAD
                         aug.set(cmd_array[0], cmd_array[1])
                     when "rm", "remove"
                         cmd_array[0]=File.join(context, cmd_array[0])
                         debug("sending command '#{command}' with params #{cmd_array.inspect}")                    
                         aug.rm(cmd_array[0])
                     when "clear"
-=======
-                        @aug.set(cmd_array[0], cmd_array[1])
-                    when "rm", "remove":
-                        cmd_array[0]=File.join(context, cmd_array[0])
-                        debug("sending command '#{command}' with params #{cmd_array.inspect}")
-                        @aug.rm(cmd_array[0])
-                    when "clear":
->>>>>>> c62c1937
                         cmd_array[0]=File.join(context, cmd_array[0])
                         debug("sending command '#{command}' with params #{cmd_array.inspect}")
                         @aug.clear(cmd_array[0])
@@ -306,11 +287,4 @@
             end
         end
     end
-
-<<<<<<< HEAD
-        return :executed
-    end
-
-=======
->>>>>>> c62c1937
 end