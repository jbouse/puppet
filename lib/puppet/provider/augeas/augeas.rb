--- conflicted
+++ resolved
@@ -159,47 +159,32 @@
 
       debug("Augeas version #{get_augeas_version} is installed") if versioncmp(get_augeas_version, "0.3.6") >= 0
 
-<<<<<<< HEAD
       # Optimize loading if the context is given and it's a simple path,
       # requires the glob function from Augeas 0.8.2 or up
       glob_avail = !aug.match("/augeas/version/pathx/functions/glob").empty?
       opt_ctx = resource[:context].match("^/files/[^'\"\\[\\]]+$") if resource[:context]
 
+      restricted = false
       if resource[:incl]
         aug.set("/augeas/load/Xfm/lens", resource[:lens])
         aug.set("/augeas/load/Xfm/incl", resource[:incl])
       elsif glob_avail and opt_ctx
-=======
-      glob_avail = !aug.match("/augeas/version/pathx/functions/glob").empty?
-
-      restricted = false
-      if resource[:incl]
-        aug.set("/augeas/load/Xfm/lens", resource[:lens])
-        aug.set("/augeas/load/Xfm/incl", resource[:incl])
         restricted = true
-      elsif glob_avail and resource[:context] and resource[:context].match("^/files/")
         # Optimize loading if the context is given, requires the glob function
         # from Augeas 0.8.2 or up
->>>>>>> 911e2d4b
         ctx_path = resource[:context].sub(/^\/files(.*?)\/?$/, '\1/')
         load_path = "/augeas/load/*['%s' !~ glob(incl) + regexp('/.*')]" % ctx_path
 
         if aug.match(load_path).size < aug.match("/augeas/load/*").size
           aug.rm(load_path)
-<<<<<<< HEAD
-=======
           restricted = true
->>>>>>> 911e2d4b
         else
           # This will occur if the context is less specific than any glob
           debug("Unable to optimize files loaded by context path, no glob matches")
         end
       end
       aug.load
-<<<<<<< HEAD
-=======
       print_load_errors(:warning => restricted)
->>>>>>> 911e2d4b
     end
     @aug
   end
@@ -303,16 +288,6 @@
     @aug.set("/augeas/save", mode)
   end
 
-<<<<<<< HEAD
-  def print_put_errors
-    errors = @aug.match("/augeas//error[. = 'put_failed']")
-    debug("Put failed on one or more files, output from /augeas//error:") unless errors.empty?
-    errors.each do |errnode|
-      @aug.match("#{errnode}/*").each do |subnode|
-        sublabel = subnode.split("/")[-1]
-        subvalue = @aug.get(subnode)
-        debug("#{sublabel} = #{subvalue}")
-=======
   def print_load_errors(args={})
     errors = @aug.match("/augeas//error")
     unless errors.empty?
@@ -336,7 +311,6 @@
       @aug.match("#{errnode}/*").each do |subnode|
         subvalue = @aug.get(subnode)
         debug("#{subnode} = #{subvalue}")
->>>>>>> 911e2d4b
       end
     end
   end
