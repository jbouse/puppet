#  Created by Jeff McCune on 2007-07-22
#  Copyright (c) 2007. All rights reserved.
#
# This program is free software; you can redistribute it and/or
# modify it under the terms of the GNU General Public License
# as published by the Free Software Foundation (version 2 of the License)
# This program is distributed in the hope that it will be useful,
# but WITHOUT ANY WARRANTY; without even the implied warranty of
# MERCHANTABILITY or FITNESS FOR A PARTICULAR PURPOSE.  See the
# GNU General Public License for more details.
# You should have received a copy of the GNU General Public License
# along with this program; if not, write to the Free Software
# Foundation, Inc., 51 Franklin St, Fifth Floor, Boston MA  02110-1301 USA

require 'puppet'
require 'puppet/provider/nameservice'
require 'facter/util/plist'
require 'cgi'


class Puppet::Provider::NameService
class DirectoryService < Puppet::Provider::NameService
    # JJM: Dive into the eigenclass
    class << self
        # JJM: This allows us to pass information when calling
        #      Puppet::Type.type
        #  e.g. Puppet::Type.type(:user).provide :directoryservice, :ds_path => "Users"
        #  This is referenced in the get_ds_path class method
        attr_writer :ds_path
        attr_writer :macosx_version_major
    end

    
    # JJM 2007-07-24: Not yet sure what initvars() does.  I saw it in netinfo.rb
    # I do know, however, that it makes methods "work"  =)
    # e.g. addcmd isn't available if this method call isn't present.
    #
    # JJM: Also, where this method is defined seems to impact the visibility
    #   of methods.  If I put initvars after commands, confine and defaultfor,
    #   then getinfo is called from the parent class, not this class.
    initvars()
    
    commands :dscl => "/usr/bin/dscl"
    commands :dseditgroup => "/usr/sbin/dseditgroup"
    commands :sw_vers => "/usr/bin/sw_vers"
    confine :operatingsystem => :darwin
    defaultfor :operatingsystem => :darwin


    # JJM 2007-07-25: This map is used to map NameService attributes to their
    #     corresponding DirectoryService attribute names.
    #     See: http://images.apple.com/server/docs/Open_Directory_v10.4.pdf
    # JJM: Note, this is de-coupled from the Puppet::Type, and must
    #     be actively maintained.  There may also be collisions with different
    #     types (Users, Groups, Mounts, Hosts, etc...)
    @@ds_to_ns_attribute_map = {
        'RecordName' => :name,
        'PrimaryGroupID' => :gid,
        'NFSHomeDirectory' => :home,
        'UserShell' => :shell,
        'UniqueID' => :uid,
        'RealName' => :comment,
        'Password' => :password,
        'GeneratedUID' => :guid,
        'IPAddress'    => :ip_address,
        'ENetAddress'  => :en_address,
        'GroupMembership' => :members,
    }
    # JJM The same table as above, inverted.
    @@ns_to_ds_attribute_map = {
        :name => 'RecordName',
        :gid => 'PrimaryGroupID',
        :home => 'NFSHomeDirectory',
        :shell => 'UserShell',
        :uid => 'UniqueID',
        :comment => 'RealName',
        :password => 'Password',
        :guid => 'GeneratedUID',
        :en_address => 'ENetAddress',
        :ip_address => 'IPAddress',
        :members => 'GroupMembership',
    }
    
    @@password_hash_dir = "/var/db/shadow/hash"
    
    def self.instances
        # JJM Class method that provides an array of instance objects of this
        #     type.
        # JJM: Properties are dependent on the Puppet::Type we're managine.
        type_property_array = [:name] + @resource_type.validproperties
        
        # Create a new instance of this Puppet::Type for each object present
        #    on the system.
        list_all_present.collect do |name_string|
            self.new(single_report(name_string, *type_property_array))
        end
    end
    
    def self.get_ds_path
        # JJM: 2007-07-24 This method dynamically returns the DS path we're concerned with.
        #      For example, if we're working with an user type, this will be /Users
        #      with a group type, this will be /Groups.
        #   @ds_path is an attribute of the class itself.  
        if defined? @ds_path
            return @ds_path
        end
        # JJM: "Users" or "Groups" etc ...  (Based on the Puppet::Type)
        #       Remember this is a class method, so self.class is Class
        #       Also, @resource_type seems to be the reference to the
        #       Puppet::Type this class object is providing for.
        return @resource_type.name.to_s.capitalize + "s"
    end
    
    def self.get_macosx_version_major
        if defined? @macosx_version_major
            return @macosx_version_major
        end
        begin
            product_version = Facter.value(:macosx_productversion)
            if product_version.nil?
<<<<<<< HEAD
                raise Puppet::Error, "Could not determine OS X version from Facter"
=======
                raise Puppet::Error, "Could not determine OS X version"
>>>>>>> c62c1937
            end
            product_version_major = product_version.scan(/(\d+)\.(\d+)./).join(".")
            if %w{10.0 10.1 10.2 10.3}.include?(product_version_major)
                raise Puppet::Error, "%s is not supported by the directoryservice provider" % product_version_major
            end
            @macosx_version_major = product_version_major
            return @macosx_version_major
        rescue Puppet::ExecutionFailure => detail
            raise Puppet::Error, "Could not determine OS X version: %s" % detail
        end
    end

    def self.list_all_present
        # JJM: List all objects of this Puppet::Type already present on the system.
        begin
            dscl_output = execute(get_exec_preamble("-list"))
        rescue Puppet::ExecutionFailure => detail
            raise Puppet::Error, "Could not get %s list from DirectoryService" % [ @resource_type.name.to_s ]
        end
        return dscl_output.split("\n")
    end
    
    def self.parse_dscl_url_data(dscl_output)
        # we need to construct a Hash from the dscl -url output to match
        # that returned by the dscl -plist output for 10.5+ clients.
        #
        # Nasty assumptions:
        #   a) no values *end* in a colon ':', only keys
        #   b) if a line ends in a colon and the next line does start with
        #      a space, then the second line is a value of the first.
        #   c) (implied by (b)) keys don't start with spaces.
        
        dscl_plist = {}
        dscl_output.split("\n").inject([]) do |array, line|
          if line =~ /^\s+/   # it's a value
            array[-1] << line # add the value to the previous key
          else
            array << line
          end
          array
        end.compact

        dscl_output.each do |line|
            # This should be a 'normal' entry. key and value on one line.
            # We split on ': ' to deal with keys/values with a colon in them.
            split_array = line.split(/:\s+/)
            key = split_array.first
            value = CGI::unescape(split_array.last.strip.chomp)
            # We need to treat GroupMembership separately as it is currently
            # the only attribute we care about multiple values for, and
            # the values can never contain spaces (shortnames)
            # We also make every value an array to be consistent with the
            # output of dscl -plist under 10.5
            if key == "GroupMembership"
                dscl_plist[key] = value.split(/\s/)
            else
                dscl_plist[key] = [value]
            end
        end
        return dscl_plist
    end
    
    def self.parse_dscl_plist_data(dscl_output)
        return Plist.parse_xml(dscl_output)
    end
    
    def self.generate_attribute_hash(input_hash, *type_properties)
        attribute_hash = {}
        input_hash.keys().each do |key|
            ds_attribute = key.sub("dsAttrTypeStandard:", "")
            next unless (@@ds_to_ns_attribute_map.keys.include?(ds_attribute) and type_properties.include? @@ds_to_ns_attribute_map[ds_attribute])
            ds_value = input_hash[key]
            case @@ds_to_ns_attribute_map[ds_attribute]
                when :members
                    ds_value = ds_value # only members uses arrays so far
                when :gid, :uid
                    # OS X stores objects like uid/gid as strings.
                    # Try casting to an integer for these cases to be
                    # consistent with the other providers and the group type
                    # validation
                    begin
                        ds_value = Integer(ds_value[0])
                    rescue ArgumentError
                        ds_value = ds_value[0]
                    end
                else ds_value = ds_value[0]
            end
            attribute_hash[@@ds_to_ns_attribute_map[ds_attribute]] = ds_value
        end
        
        # NBK: need to read the existing password here as it's not actually
        # stored in the user record. It is stored at a path that involves the
        # UUID of the user record for non-Mobile local acccounts.    
        # Mobile Accounts are out of scope for this provider for now
        if @resource_type.validproperties.include?(:password)
            attribute_hash[:password] = self.get_password(attribute_hash[:guid])
        end
        return attribute_hash
    end
    
    def self.single_report(resource_name, *type_properties)
        # JJM 2007-07-24:
        #     Given a the name of an object and a list of properties of that
        #     object, return all property values in a hash.
        #     
        #     This class method returns nil if the object doesn't exist
        #     Otherwise, it returns a hash of the object properties.
        
        all_present_str_array = list_all_present()
        
        # NBK: shortcut the process if the resource is missing
        return nil unless all_present_str_array.include? resource_name
        
        dscl_vector = get_exec_preamble("-read", resource_name)
        begin
            dscl_output = execute(dscl_vector)
        rescue Puppet::ExecutionFailure => detail
            raise Puppet::Error, "Could not get report.  command execution failed."
        end
        
        # Two code paths is ugly, but until we can drop 10.4 support we don't
        # have a lot of choice. Ultimately this should all be done using Ruby
        # to access the DirectoryService APIs directly, but that's simply not
        # feasible for a while yet.
        case self.get_macosx_version_major
        when "10.4"
            dscl_plist = self.parse_dscl_url_data(dscl_output)
        when "10.5", "10.6"
            dscl_plist = self.parse_dscl_plist_data(dscl_output)
        end
        
        return self.generate_attribute_hash(dscl_plist, *type_properties)
    end
    
    def self.get_exec_preamble(ds_action, resource_name = nil)
        # JJM 2007-07-24
        #     DSCL commands are often repetitive and contain the same positional
        #     arguments over and over. See http://developer.apple.com/documentation/Porting/Conceptual/PortingUnix/additionalfeatures/chapter_10_section_9.html
        #     for an example of what I mean.
        #     This method spits out proper DSCL commands for us.
        #     We EXPECT name to be @resource[:name] when called from an instance object.

        # 10.4 doesn't support the -plist option for dscl, and 10.5 has a
        # different format for the -url output with objects with spaces in
        # their values. *sigh*. Use -url for 10.4 in the hope this can be
        # deprecated one day, and use -plist for 10.5 and higher.
        case self.get_macosx_version_major
        when "10.4"
            command_vector = [ command(:dscl), "-url", "." ]
        when "10.5", "10.6"
            command_vector = [ command(:dscl), "-plist", "." ]
        end
        # JJM: The actual action to perform.  See "man dscl"
        #      Common actiosn: -create, -delete, -merge, -append, -passwd
        command_vector << ds_action
        # JJM: get_ds_path will spit back "Users" or "Groups",
        # etc...  Depending on the Puppet::Type of our self.
        if resource_name
            command_vector << "/%s/%s" % [ get_ds_path, resource_name ]
        else
            command_vector << "/%s" % [ get_ds_path ]
        end
        # JJM:  This returns most of the preamble of the command.
        #       e.g. 'dscl / -create /Users/mccune'
        return command_vector
    end
    
    def self.set_password(resource_name, guid, password_hash)
        password_hash_file = "#{@@password_hash_dir}/#{guid}"
        begin
            File.open(password_hash_file, 'w') { |f| f.write(password_hash)}
        rescue Errno::EACCES => detail
            raise Puppet::Error, "Could not write to password hash file: #{detail}"
        end
        
        # NBK: For shadow hashes, the user AuthenticationAuthority must contain a value of
        # ";ShadowHash;". The LKDC in 10.5 makes this more interesting though as it
        # will dynamically generate ;Kerberosv5;;username@LKDC:SHA1 attributes if
        # missing. Thus we make sure we only set ;ShadowHash; if it is missing, and
        # we can do this with the merge command. This allows people to continue to
        # use other custom AuthenticationAuthority attributes without stomping on them.
        #
        # There is a potential problem here in that we're only doing this when setting
        # the password, and the attribute could get modified at other times while the 
        # hash doesn't change and so this doesn't get called at all... but
        # without switching all the other attributes to merge instead of create I can't
        # see a simple enough solution for this that doesn't modify the user record
        # every single time. This should be a rather rare edge case. (famous last words)
        
        dscl_vector = self.get_exec_preamble("-merge", resource_name)
        dscl_vector << "AuthenticationAuthority" << ";ShadowHash;"
        begin
            dscl_output = execute(dscl_vector)
        rescue Puppet::ExecutionFailure => detail
            raise Puppet::Error, "Could not set AuthenticationAuthority."
        end
    end
    
    def self.get_password(guid)
        password_hash = nil
        password_hash_file = "#{@@password_hash_dir}/#{guid}"
        if File.exists?(password_hash_file) and File.file?(password_hash_file)
            if not File.readable?(password_hash_file)
                raise Puppet::Error("Could not read password hash file at #{password_hash_file} for #{@resource[:name]}")
            end
            f = File.new(password_hash_file)
            password_hash = f.read
            f.close
        end
        password_hash
    end

    def ensure=(ensure_value)
        super
        # JJM: Modeled after nameservice/netinfo.rb, we need to
        #   loop over all valid properties for the type we're managing
        #   and call the method which sets that property value
        #   Like netinfo, dscl can't create everything at once, afaik.
        if ensure_value == :present
            @resource.class.validproperties.each do |name|
                next if name == :ensure
                # LAK: We use property.sync here rather than directly calling
                # the settor method because the properties might do some kind
                # of conversion.  In particular, the user gid property might
                # have a string and need to convert it to a number
                if @resource.should(name)
                    @resource.property(name).sync
                elsif value = autogen(name)
                    self.send(name.to_s + "=", value)
                else
                    next
                end
            end
        end 
    end
    
    def password=(passphrase)
      exec_arg_vector = self.class.get_exec_preamble("-read", @resource.name)
      exec_arg_vector << @@ns_to_ds_attribute_map[:guid]
      begin
          guid_output = execute(exec_arg_vector)
          guid_plist = Plist.parse_xml(guid_output)
          # Although GeneratedUID like all DirectoryService values can be multi-valued
          # according to the schema, in practice user accounts cannot have multiple UUIDs
          # otherwise Bad Things Happen, so we just deal with the first value.
          guid = guid_plist["dsAttrTypeStandard:#{@@ns_to_ds_attribute_map[:guid]}"][0]
          self.class.set_password(@resource.name, guid, passphrase)
      rescue Puppet::ExecutionFailure => detail
          raise Puppet::Error, "Could not set %s on %s[%s]: %s" % [param, @resource.class.name, @resource.name, detail]
      end
    end
    
    # NBK: we override @parent.set as we need to execute a series of commands
    # to deal with array values, rather than the single command nameservice.rb
    # expects to be returned by modifycmd. Thus we don't bother defining modifycmd.
    
    def set(param, value)
        self.class.validate(param, value)
        current_members = @property_value_cache_hash[:members]
        if param == :members
            # If we are meant to be authoritative for the group membership
            # then remove all existing members who haven't been specified
            # in the manifest.
            if @resource[:auth_membership] and not current_members.nil?
                remove_unwanted_members(current_members, value)
             end
             
             # if they're not a member, make them one.
             add_members(current_members, value)
        else
            exec_arg_vector = self.class.get_exec_preamble("-create", @resource[:name])
            # JJM: The following line just maps the NS name to the DS name
            #      e.g. { :uid => 'UniqueID' }
            exec_arg_vector << @@ns_to_ds_attribute_map[symbolize(param)]
            # JJM: The following line sends the actual value to set the property to
            exec_arg_vector << value.to_s
            begin
                execute(exec_arg_vector)
            rescue Puppet::ExecutionFailure => detail
                raise Puppet::Error, "Could not set %s on %s[%s]: %s" % [param, @resource.class.name, @resource.name, detail]
            end
        end
    end
    
    # NBK: we override @parent.create as we need to execute a series of commands
    # to create objects with dscl, rather than the single command nameservice.rb
    # expects to be returned by addcmd. Thus we don't bother defining addcmd.
    def create
        if exists?
            info "already exists"
            return nil
        end
        
        # NBK: First we create the object with a known guid so we can set the contents
        # of the password hash if required
        # Shelling out sucks, but for a single use case it doesn't seem worth
        # requiring people install a UUID library that doesn't come with the system.
        # This should be revisited if Puppet starts managing UUIDs for other platform
        # user records.
        guid = %x{/usr/bin/uuidgen}.chomp
        
        exec_arg_vector = self.class.get_exec_preamble("-create", @resource[:name])
        exec_arg_vector << @@ns_to_ds_attribute_map[:guid] << guid
        begin
          execute(exec_arg_vector)
        rescue Puppet::ExecutionFailure => detail
            raise Puppet::Error, "Could not set GeneratedUID for %s %s: %s" %
                [@resource.class.name, @resource.name, detail]
        end
        
        if value = @resource.should(:password) and value != ""
          self.class.set_password(@resource[:name], guid, value)
        end
        
        # Now we create all the standard properties
        Puppet::Type.type(@resource.class.name).validproperties.each do |property|
            next if property == :ensure
            if value = @resource.should(property) and value != ""
                if property == :members
                    add_members(nil, value)
                else
                    exec_arg_vector = self.class.get_exec_preamble("-create", @resource[:name])
                    exec_arg_vector << @@ns_to_ds_attribute_map[symbolize(property)]
                    next if property == :password  # skip setting the password here
                    exec_arg_vector << value.to_s
                    begin
                      execute(exec_arg_vector)
                    rescue Puppet::ExecutionFailure => detail
                        raise Puppet::Error, "Could not create %s %s: %s" %
                            [@resource.class.name, @resource.name, detail]
                    end
                end
            end
        end
    end
    
    def remove_unwanted_members(current_members, new_members)
        current_members.each do |member|
            if not new_members.include?(member)
                cmd = [:dseditgroup, "-o", "edit", "-n", ".", "-d", member, @resource[:name]]
                begin
                     execute(cmd)
                rescue Puppet::ExecutionFailure => detail
                     raise Puppet::Error, "Could not remove %s from group: %s, %s" % [member, @resource.name, detail]
                end
             end
         end
    end
    
    def add_members(current_members, new_members)
        new_members.each do |new_member|
           if current_members.nil? or not current_members.include?(new_member)
               cmd = [:dseditgroup, "-o", "edit", "-n", ".", "-a", new_member, @resource[:name]]
               begin
                    execute(cmd)
               rescue Puppet::ExecutionFailure => detail
                    raise Puppet::Error, "Could not add %s to group: %s, %s" % [new_member, @resource.name, detail]
               end
           end
        end
    end
    
    def deletecmd
        # JJM: Like addcmd, only called when deleting the object itself
        #    Note, this isn't used to delete properties of the object,
        #    at least that's how I understand it...
        self.class.get_exec_preamble("-delete", @resource[:name])
    end
    
    def getinfo(refresh = false)
        # JJM 2007-07-24: 
        #      Override the getinfo method, which is also defined in nameservice.rb
        #      This method returns and sets @infohash, which looks like:
        #      (NetInfo provider, user type...)
        #       @infohash = {:comment=>"Jeff McCune", :home=>"/Users/mccune", 
        #       :shell=>"/bin/zsh", :password=>"********", :uid=>502, :gid=>502,
        #       :name=>"mccune"}
        #
        # I'm not re-factoring the name "getinfo" because this method will be
        # most likely called by nameservice.rb, which I didn't write.
        if refresh or (! defined?(@property_value_cache_hash) or ! @property_value_cache_hash)
            # JJM 2007-07-24: OK, there's a bit of magic that's about to
            # happen... Let's see how strong my grip has become... =)
            # 
            # self is a provider instance of some Puppet::Type, like
            # Puppet::Type::User::ProviderDirectoryservice for the case of the
            # user type and this provider.
            # 
            # self.class looks like "user provider directoryservice", if that
            # helps you ...
            # 
            # self.class.resource_type is a reference to the Puppet::Type class,
            # probably Puppet::Type::User or Puppet::Type::Group, etc...
            # 
            # self.class.resource_type.validproperties is a class method,
            # returning an Array of the valid properties of that specific
            # Puppet::Type.
            # 
            # So... something like [:comment, :home, :password, :shell, :uid,
            # :groups, :ensure, :gid]
            # 
            # Ultimately, we add :name to the list, delete :ensure from the
            # list, then report on the remaining list. Pretty whacky, ehh?
            type_properties = [:name] + self.class.resource_type.validproperties
            type_properties.delete(:ensure) if type_properties.include? :ensure
            type_properties << :guid  # append GeneratedUID so we just get the report here
            @property_value_cache_hash = self.class.single_report(@resource[:name], *type_properties)
            [:uid, :gid].each do |param|
                @property_value_cache_hash[param] = @property_value_cache_hash[param].to_i if @property_value_cache_hash and @property_value_cache_hash.include?(param)
            end
        end
        return @property_value_cache_hash
    end
end
end<|MERGE_RESOLUTION|>--- conflicted
+++ resolved
@@ -118,11 +118,7 @@
         begin
             product_version = Facter.value(:macosx_productversion)
             if product_version.nil?
-<<<<<<< HEAD
                 raise Puppet::Error, "Could not determine OS X version from Facter"
-=======
-                raise Puppet::Error, "Could not determine OS X version"
->>>>>>> c62c1937
             end
             product_version_major = product_version.scan(/(\d+)\.(\d+)./).join(".")
             if %w{10.0 10.1 10.2 10.3}.include?(product_version_major)
