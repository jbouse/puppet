require 'puppet/resource'

# The primary difference between this class and its
# parent is that this class has rules on who can set
# parameters
class Puppet::Parser::Resource < Puppet::Resource
  require 'puppet/parser/resource/param'
  require 'puppet/util/tagging'
  require 'puppet/file_collection/lookup'
  require 'puppet/parser/yaml_trimmer'
  require 'puppet/resource/type_collection_helper'

  include Puppet::FileCollection::Lookup
  include Puppet::Resource::TypeCollectionHelper

  include Puppet::Util
  include Puppet::Util::MethodHelper
  include Puppet::Util::Errors
  include Puppet::Util::Logging
  include Puppet::Util::Tagging
  include Puppet::Parser::YamlTrimmer

  attr_accessor :source, :scope, :rails_id
  attr_accessor :virtual, :override, :translated, :catalog, :evaluated

  attr_reader :exported, :parameters

  # Determine whether the provided parameter name is a relationship parameter.
  def self.relationship_parameter?(name)
    @relationship_names ||= Puppet::Type.relationship_params.collect { |p| p.name }
    @relationship_names.include?(name)
  end

  # Set up some boolean test methods
  def translated?; !!@translated; end
  def override?;   !!@override;   end
  def evaluated?;  !!@evaluated;  end

  def [](param)
    param = symbolize(param)
    if param == :title
      return self.title
    end
    if @parameters.has_key?(param)
      @parameters[param].value
    else
      nil
    end
  end

  def []=(param, value)
    set_parameter(param, value)
  end

  def eachparam
    @parameters.each do |name, param|
      yield param
    end
  end

  def environment
    scope.environment
  end

  # Process the  stage metaparameter for a class.   A containment edge
  # is drawn from  the class to the stage.   The stage for containment
  # defaults to main, if none is specified.
  def add_edge_to_stage
    return unless self.type.to_s.downcase == "class"

    unless stage = catalog.resource(:stage, self[:stage] || (scope && scope.resource && scope.resource[:stage]) || :main)
      raise ArgumentError, "Could not find stage #{self[:stage] || :main} specified by #{self}"
    end

    self[:stage] ||= stage.title unless stage.title == :main
    catalog.add_edge(stage, self)
  end

  # Retrieve the associated definition and evaluate it.
  def evaluate
    return if evaluated?
    @evaluated = true
    if klass = resource_type and ! builtin_type?
      finish
      evaluated_code = klass.evaluate_code(self)
      add_edge_to_stage

      return evaluated_code
    elsif builtin?
      devfail "Cannot evaluate a builtin type (#{type})"
    else
      self.fail "Cannot find definition #{type}"
    end
  end

  # Mark this resource as both exported and virtual,
  # or remove the exported mark.
  def exported=(value)
    if value
      @virtual = true
      @exported = value
    else
      @exported = value
    end
  end

  # Do any finishing work on this object, called before evaluation or
  # before storage/translation.
  def finish
    return if finished?
    @finished = true
    add_defaults
    add_metaparams
    add_scope_tags
    validate
  end

  # Has this resource already been finished?
  def finished?
    @finished
  end

  def initialize(*args)
    raise ArgumentError, "Resources require a scope" unless args.last[:scope]
    super

    @source ||= scope.source
  end

  # Is this resource modeling an isomorphic resource type?
  def isomorphic?
    if builtin_type?
      return resource_type.isomorphic?
    else
      return true
    end
  end

  # Merge an override resource in.  This will throw exceptions if
  # any overrides aren't allowed.
  def merge(resource)
    # Test the resource scope, to make sure the resource is even allowed
    # to override.
    unless self.source.object_id == resource.source.object_id || resource.source.child_of?(self.source)
      raise Puppet::ParseError.new("Only subclasses can override parameters", resource.line, resource.file)
    end
    # Some of these might fail, but they'll fail in the way we want.
    resource.parameters.each do |name, param|
      override_parameter(param)
    end
  end

  # Unless we're running >= 0.25, we're in compat mode.
  def metaparam_compatibility_mode?
    ! (catalog and ver = (catalog.client_version||'0.0.0').split(".") and (ver[0] > "0" or ver[1].to_i >= 25))
  end

  def name
    self[:name] || self.title
  end

  # A temporary occasion, until I get paths in the scopes figured out.
  def path
    to_s
  end

  # Define a parameter in our resource.
  # if we ever receive a parameter named 'tag', set
  # the resource tags with its value.
  def set_parameter(param, value = nil)
    if ! value.nil?
      param = Puppet::Parser::Resource::Param.new(
        :name => param, :value => value, :source => self.source
      )
    elsif ! param.is_a?(Puppet::Parser::Resource::Param)
      raise ArgumentError, "Received incomplete information - no value provided for parameter #{param}"
    end

    tag(*param.value) if param.name == :tag

    # And store it in our parameter hash.
    @parameters[param.name] = param
  end

  def to_hash
    @parameters.inject({}) do |hash, ary|
      param = ary[1]
      # Skip "undef" values.
      hash[param.name] = param.value if param.value != :undef
      hash
    end
  end


  # Create a Puppet::Resource instance from this parser resource.
  # We plan, at some point, on not needing to do this conversion, but
  # it's sufficient for now.
  def to_resource
    result = Puppet::Resource.new(type, title)

    to_hash.each do |p, v|
      if v.is_a?(Puppet::Resource)
        v = Puppet::Resource.new(v.type, v.title)
      elsif v.is_a?(Array)
        # flatten resource references arrays
        v = v.flatten if v.flatten.find { |av| av.is_a?(Puppet::Resource) }
        v = v.collect do |av|
          av = Puppet::Resource.new(av.type, av.title) if av.is_a?(Puppet::Resource)
          av
        end
      end

      # If the value is an array with only one value, then
      # convert it to a single value.  This is largely so that
      # the database interaction doesn't have to worry about
      # whether it returns an array or a string.
      result[p] = if v.is_a?(Array) and v.length == 1
        v[0]
          else
            v
              end
    end

    result.file = self.file
    result.line = self.line
    result.exported = self.exported
    result.virtual = self.virtual
    result.tag(*self.tags)

    result
  end

  # Translate our object to a transportable object.
  def to_trans
    return nil if virtual?

    to_resource.to_trans
  end

  # Convert this resource to a RAL resource.  We hackishly go via the
  # transportable stuff.
  def to_ral
    to_resource.to_ral
  end

  private

  # Add default values from our definition.
  def add_defaults
    scope.lookupdefaults(self.type).each do |name, param|
      unless @parameters.include?(name)
        self.debug "Adding default for #{name}"

        @parameters[name] = param.dup
      end
    end
  end

  def add_backward_compatible_relationship_param(name)
    # Skip metaparams for which we get no value.
<<<<<<< HEAD
    return unless val = scope.lookupvar(name.to_s) and val != :undefined
=======
    return unless scope.include?(name.to_s)
    val = scope[name.to_s]
>>>>>>> c833fde3

    # The default case: just set the value
    set_parameter(name, val) and return unless @parameters[name]

    # For relationship params, though, join the values (a la #446).
    @parameters[name].value = [@parameters[name].value, val].flatten
  end

  # Add any metaparams defined in our scope. This actually adds any metaparams
  # from any parent scope, and there's currently no way to turn that off.
  def add_metaparams
    compat_mode = metaparam_compatibility_mode?

    Puppet::Type.eachmetaparam do |name|
      next unless self.class.relationship_parameter?(name)
      add_backward_compatible_relationship_param(name) if compat_mode
    end
  end

  def add_scope_tags
    if scope_resource = scope.resource
      tag(*scope_resource.tags)
    end
  end

  # Accept a parameter from an override.
  def override_parameter(param)
    # This can happen if the override is defining a new parameter, rather
    # than replacing an existing one.
    (set_parameter(param) and return) unless current = @parameters[param.name]

    # The parameter is already set.  Fail if they're not allowed to override it.
    unless param.source.child_of?(current.source)
      puts caller if Puppet[:trace]
      msg = "Parameter '#{param.name}' is already set on #{self}"
      msg += " by #{current.source}" if current.source.to_s != ""
      if current.file or current.line
        fields = []
        fields << current.file if current.file
        fields << current.line.to_s if current.line
        msg += " at #{fields.join(":")}"
      end
      msg += "; cannot redefine"
      raise Puppet::ParseError.new(msg, param.line, param.file)
    end

    # If we've gotten this far, we're allowed to override.

    # Merge with previous value, if the parameter was generated with the +>
    # syntax.  It's important that we use a copy of the new param instance
    # here, not the old one, and not the original new one, so that the source
    # is registered correctly for later overrides but the values aren't
    # implcitly shared when multiple resources are overrriden at once (see
    # ticket #3556).
    if param.add
      param = param.dup
      param.value = [current.value, param.value].flatten
    end

    set_parameter(param)
  end

  # Make sure the resource's parameters are all valid for the type.
  def validate
    @parameters.each do |name, param|
      validate_parameter(name)
    end
  rescue => detail
    fail Puppet::ParseError, detail.to_s
  end

  private

  def extract_parameters(params)
    params.each do |param|
      # Don't set the same parameter twice
      self.fail Puppet::ParseError, "Duplicate parameter '#{param.name}' for on #{self}" if @parameters[param.name]

      set_parameter(param)
    end
  end
end<|MERGE_RESOLUTION|>--- conflicted
+++ resolved
@@ -258,12 +258,8 @@
 
   def add_backward_compatible_relationship_param(name)
     # Skip metaparams for which we get no value.
-<<<<<<< HEAD
-    return unless val = scope.lookupvar(name.to_s) and val != :undefined
-=======
     return unless scope.include?(name.to_s)
     val = scope[name.to_s]
->>>>>>> c833fde3
 
     # The default case: just set the value
     set_parameter(name, val) and return unless @parameters[name]
