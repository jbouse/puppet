--- conflicted
+++ resolved
@@ -384,107 +384,9 @@
         end
     end
 
-<<<<<<< HEAD
     # Create a new element.  The value is passed in because it's used to determine
     # what kind of element we're creating, but the value itself might be either
     # a default or a value, so we can't actually assign it.
-=======
-    private :unsafe_parse
-
-    # Parse the configuration file.  As of May 2007, this is a backward-compatibility method and
-    # will be deprecated soon.
-    def old_parse(file)
-        text = nil
-
-        if file.is_a? Puppet::Util::LoadedFile
-            @file = file
-        else
-            @file = Puppet::Util::LoadedFile.new(file)
-        end
-
-        # Don't create a timer for the old style parsing.
-        # settimer()
-
-        begin
-            text = File.read(@file.file)
-        rescue Errno::ENOENT
-            raise Puppet::Error, "No such file %s" % file
-        rescue Errno::EACCES
-            raise Puppet::Error, "Permission denied to file %s" % file
-        end
-
-        @sync.synchronize do
-            @values = Hash.new { |names, name|
-                names[name] = {}
-            }
-        end
-
-        # Get rid of the values set by the file, keeping cli values.
-        self.clear(true)
-
-        section = "puppet"
-        metas = %w{owner group mode}
-        values = Hash.new { |hash, key| hash[key] = {} }
-        @sync.synchronize do
-            text.split(/\n/).each { |line|
-                case line
-                when /^\[(\w+)\]$/: section = $1 # Section names
-                when /^\s*#/: next # Skip comments
-                when /^\s*$/: next # Skip blanks
-                when /^\s*(\w+)\s*=\s*(.+)$/: # settings
-                    var = $1.intern
-                    if var == :mode
-                        value = $2
-                    else
-                        value = munge_value($2)
-                    end
-
-                    # Only warn if we don't know what this config var is.  This
-                    # prevents exceptions later on.
-                    unless @config.include?(var) or metas.include?(var.to_s)
-                        Puppet.warning "Discarded unknown configuration parameter %s" % var.inspect
-                        next # Skip this line.
-                    end
-
-                    # Mmm, "special" attributes
-                    if metas.include?(var.to_s)
-                        unless values.include?(section)
-                            values[section] = {}
-                        end
-                        values[section][var.to_s] = value
-
-                        # If the parameter is valid, then set it.
-                        if section == Puppet[:name] and @config.include?(var)
-                            #@config[var].value = value
-                            @values[:main][var] = value
-                        end
-                        next
-                    end
-
-                    # Don't override set parameters, since the file is parsed
-                    # after cli arguments are handled.
-                    unless @config.include?(var) and @config[var].setbycli
-                        Puppet.debug "%s: Setting %s to '%s'" % [section, var, value]
-                        @values[:main][var] = value
-                    end
-                    @config[var].section = symbolize(section)
-
-                    metas.each { |meta|
-                        if values[section][meta]
-                            if @config[var].respond_to?(meta + "=")
-                                @config[var].send(meta + "=", values[section][meta])
-                            end
-                        end
-                    }
-                else
-                    raise Puppet::Error, "Could not match line %s" % line
-                end
-            }
-        end
-    end
-
-    # Create a new config option.
->>>>>>> 278bfe83
     def newelement(hash)
         klass = nil
         if hash[:section]
