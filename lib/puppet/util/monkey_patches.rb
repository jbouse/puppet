--- conflicted
+++ resolved
@@ -176,7 +176,6 @@
   end unless method_defined?(:tap)
 end
 
-<<<<<<< HEAD
 
 ########################################################################
 # The return type of `instance_variables` changes between Ruby 1.8 and 1.9
@@ -227,7 +226,9 @@
           other.instance_variables.collect {|name| other.instance_variable_get name}
       end
     end
-=======
+  end
+end
+
 # The mv method in Ruby 1.8.5 can't mv directories across devices
 # File.rename causes "Invalid cross-device link", which is rescued, but in Ruby
 # 1.8.5 it tries to recover with a copy and unlink, but the unlink causes the
@@ -270,6 +271,5 @@
 
     alias move mv
     module_function :move
->>>>>>> 5ab3ec3d
   end
 end