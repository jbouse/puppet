--- conflicted
+++ resolved
@@ -1,4 +1,3 @@
-require 'pathname'
 require 'puppet/util/warnings'
 
 # Autoload paths, either based on names or all at once.
@@ -101,9 +100,11 @@
     end
 
     def module_directories(env=nil)
-      # We have to require this late in the process because otherwise we might have
-      # load order issues.
-      require 'puppet/node/environment'
+      # We have to require this late in the process because otherwise we might
+      # have load order issues. Since require is much slower than defined?, we
+      # can skip that - and save some 2,155 invocations of require in my real
+      # world testing. --daniel 2012-07-10
+      require 'puppet/node/environment' unless defined?(Puppet::Node::Environment)
 
       real_env = Puppet::Node::Environment.new(env)
 
@@ -210,34 +211,8 @@
     self.class.loaded?(File.join(@path, name.to_s))
   end
 
-<<<<<<< HEAD
   def changed?(name)
     self.class.changed?(File.join(@path, name.to_s))
-=======
-  def module_directories(env=nil)
-    # We have to require this late in the process because otherwise we might
-    # have load order issues. Since require is much slower than defined?, we
-    # can skip that - and save some 2,155 invocations of require in my real
-    # world testing. --daniel 2012-07-10
-    require 'puppet/node/environment' unless defined?(Puppet::Node::Environment)
-
-    real_env = Puppet::Node::Environment.new(env)
-
-    # We're using a per-thread cache of said module directories, so that
-    # we don't scan the filesystem each time we try to load something with
-    # this autoload instance. But since we don't want to cache for the eternity
-    # this env_module_directories gets reset after the compilation on the master.
-    # This is also reset after an agent ran.
-    # One of the side effect of this change is that this module directories list will be
-    # shared among all autoload that we have running at a time. But that won't be an issue
-    # as by definition those directories are shared by all autoload.
-    Thread.current[:env_module_directories] ||= {}
-    Thread.current[:env_module_directories][real_env] ||= real_env.modulepath.collect do |dir|
-        Dir.entries(dir).reject { |f| f =~ /^\./ }.collect { |f| File.join(dir, f) }
-      end.flatten.collect { |d| [File.join(d, "plugins"), File.join(d, "lib")] }.flatten.find_all do |d|
-        FileTest.directory?(d)
-      end
->>>>>>> ecc52ed6
   end
 
   def files_to_load
