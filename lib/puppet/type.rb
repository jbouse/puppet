require 'puppet'
require 'puppet/util/log'
require 'puppet/util/metric'
require 'puppet/property'
require 'puppet/parameter'
require 'puppet/util'
require 'puppet/util/autoload'
require 'puppet/metatype/manager'
require 'puppet/util/errors'
require 'puppet/util/log_paths'
require 'puppet/util/logging'
<<<<<<< HEAD
require 'puppet/resource/reference'
require 'puppet/util/cacher'
=======
require 'puppet/resource_reference'
require 'puppet/file_collection/lookup'
>>>>>>> c62c1937

# see the bottom of the file for the rest of the inclusions

module Puppet
class Type
    include Puppet::Util
    include Puppet::Util::Errors
    include Puppet::Util::LogPaths
    include Puppet::Util::Logging
<<<<<<< HEAD
    include Puppet::Util::Cacher
=======
    include Puppet::FileCollection::Lookup
>>>>>>> c62c1937

    ###############################
    # Code related to resource type attributes.
    class << self
        include Puppet::Util::ClassGen
        include Puppet::Util::Warnings
        attr_reader :properties
    end

    def self.states
        warnonce "The states method is deprecated; use properties"
        properties()
    end

    # All parameters, in the appropriate order.  The namevar comes first, then
    # the provider, then the properties, and finally the params and metaparams
    # in the order they were specified in the files.
    def self.allattrs
        # Cache this, since it gets called multiple times
        namevar = self.namevar

        order = [namevar]
        if self.parameters.include?(:provider)
            order << :provider
        end
        order << [self.properties.collect { |property| property.name },
            self.parameters - [:provider],
            self.metaparams].flatten.reject { |param|
                # we don't want our namevar in there multiple times
                param == namevar
            }

        order.flatten!

        return order
    end

    # Retrieve an attribute alias, if there is one.
    def self.attr_alias(param)
        @attr_aliases[symbolize(param)]
    end

    # Create an alias to an existing attribute.  This will cause the aliased
    # attribute to be valid when setting and retrieving values on the instance.
    def self.set_attr_alias(hash)
        hash.each do |new, old|
            @attr_aliases[symbolize(new)] = symbolize(old)
        end
    end

    # Find the class associated with any given attribute.
    def self.attrclass(name)
        @attrclasses ||= {}

        # We cache the value, since this method gets called such a huge number
        # of times (as in, hundreds of thousands in a given run).
        unless @attrclasses.include?(name)
            @attrclasses[name] = case self.attrtype(name)
            when :property; @validproperties[name]
            when :meta; @@metaparamhash[name]
            when :param; @paramhash[name]
            end
        end
        @attrclasses[name]
    end

    # What type of parameter are we dealing with? Cache the results, because
    # this method gets called so many times.
    def self.attrtype(attr)
        @attrtypes ||= {}
        unless @attrtypes.include?(attr)
            @attrtypes[attr] = case
                when @validproperties.include?(attr); :property
                when @paramhash.include?(attr); :param
                when @@metaparamhash.include?(attr); :meta
                end
        end

        @attrtypes[attr]
    end

    # Copy an existing class parameter.  This allows other types to avoid
    # duplicating a parameter definition, and is mostly used by subclasses
    # of the File class.
    def self.copyparam(klass, name)
        param = klass.attrclass(name)

        unless param
            raise Puppet::DevError, "Class %s has no param %s" % [klass, name]
        end
        @parameters << param
        @parameters.each { |p| @paramhash[name] = p }

        if param.isnamevar?
            @namevar = param.name
        end
    end

    def self.eachmetaparam
        @@metaparams.each { |p| yield p.name }
    end

    # Create the 'ensure' class.  This is a separate method so other types
    # can easily call it and create their own 'ensure' values.
    def self.ensurable(&block)
        if block_given?
            self.newproperty(:ensure, :parent => Puppet::Property::Ensure, &block)
        else
            self.newproperty(:ensure, :parent => Puppet::Property::Ensure) do
                self.defaultvalues
            end
        end
    end

    # Should we add the 'ensure' property to this class?
    def self.ensurable?
        # If the class has all three of these methods defined, then it's
        # ensurable.
        ens = [:exists?, :create, :destroy].inject { |set, method|
            set &&= self.public_method_defined?(method)
        }

        return ens
    end
    
    # Deal with any options passed into parameters.
    def self.handle_param_options(name, options)
        # If it's a boolean parameter, create a method to test the value easily
        if options[:boolean]
            define_method(name.to_s + "?") do
                val = self[name]
                if val == :true or val == true
                    return true
                end
            end
        end
    end

    # Is the parameter in question a meta-parameter?
    def self.metaparam?(param)
        @@metaparamhash.include?(symbolize(param))
    end

    # Find the metaparameter class associated with a given metaparameter name.
    def self.metaparamclass(name)
        @@metaparamhash[symbolize(name)]
    end

    def self.metaparams
        @@metaparams.collect { |param| param.name }
    end

    def self.metaparamdoc(metaparam)
        @@metaparamhash[metaparam].doc
    end

    # Create a new metaparam.  Requires a block and a name, stores it in the
    # @parameters array, and does some basic checking on it.
    def self.newmetaparam(name, options = {}, &block)
        @@metaparams ||= []
        @@metaparamhash ||= {}
        name = symbolize(name)

        param = genclass(name,
            :parent => options[:parent] || Puppet::Parameter,
            :prefix => "MetaParam",
            :hash => @@metaparamhash,
            :array => @@metaparams,
            :attributes => options[:attributes],
            &block
        )

        # Grr.
        if options[:required_features]
            param.required_features = options[:required_features]
        end
        
        handle_param_options(name, options)

        param.metaparam = true

        return param
    end

    # Find the namevar
    def self.namevar
        unless defined? @namevar
            params = @parameters.find_all { |param|
                param.isnamevar? or param.name == :name
            }

            if params.length > 1
                raise Puppet::DevError, "Found multiple namevars for %s" % self.name
            elsif params.length == 1
                @namevar = params[0].name
            else
                raise Puppet::DevError, "No namevar for %s" % self.name
            end
        end
        @namevar
    end

    # Create a new parameter.  Requires a block and a name, stores it in the
    # @parameters array, and does some basic checking on it.
    def self.newparam(name, options = {}, &block)
        options[:attributes] ||= {}
        param = genclass(name,
            :parent => options[:parent] || Puppet::Parameter,
            :attributes => options[:attributes],
            :block => block,
            :prefix => "Parameter",
            :array => @parameters,
            :hash => @paramhash
        )
        
        handle_param_options(name, options)

        # Grr.
        if options[:required_features]
            param.required_features = options[:required_features]
        end

        param.isnamevar if options[:namevar]

        if param.isnamevar?
            @namevar = param.name
        end

        return param
    end

    def self.newstate(name, options = {}, &block)
        Puppet.warning "newstate() has been deprecrated; use newproperty(%s)" %
            name
        newproperty(name, options, &block)
    end

    # Create a new property. The first parameter must be the name of the property;
    # this is how users will refer to the property when creating new instances.
    # The second parameter is a hash of options; the options are:
    # * <tt>:parent</tt>: The parent class for the property.  Defaults to Puppet::Property.
    # * <tt>:retrieve</tt>: The method to call on the provider or @parent object (if
    #   the provider is not set) to retrieve the current value.
    def self.newproperty(name, options = {}, &block)
        name = symbolize(name)

        # This is here for types that might still have the old method of defining
        # a parent class.
        unless options.is_a? Hash
            raise Puppet::DevError,
                "Options must be a hash, not %s" % options.inspect
        end

        if @validproperties.include?(name) 
            raise Puppet::DevError, "Class %s already has a property named %s" %
                [self.name, name]
        end

        if parent = options[:parent]
            options.delete(:parent)
        else
            parent = Puppet::Property
        end

        # We have to create our own, new block here because we want to define
        # an initial :retrieve method, if told to, and then eval the passed
        # block if available.
        prop = genclass(name, :parent => parent, :hash => @validproperties, :attributes => options) do
            # If they've passed a retrieve method, then override the retrieve
            # method on the class.
            if options[:retrieve]
                define_method(:retrieve) do
                    provider.send(options[:retrieve])
                end
            end

            if block
                class_eval(&block)
            end
        end

        # If it's the 'ensure' property, always put it first.
        if name == :ensure
            @properties.unshift prop
        else
            @properties << prop
        end

        return prop
    end

    def self.paramdoc(param)
        @paramhash[param].doc
    end

    # Return the parameter names
    def self.parameters
        return [] unless defined? @parameters
        @parameters.collect { |klass| klass.name }
    end

    # Find the parameter class associated with a given parameter name.
    def self.paramclass(name)
        @paramhash[name]
    end

    # Return the property class associated with a name
    def self.propertybyname(name)
        @validproperties[name]
    end

    def self.validattr?(name)
        name = symbolize(name)
        return true if name == :name
        @validattrs ||= {}

        unless @validattrs.include?(name)
            if self.validproperty?(name) or self.validparameter?(name) or self.metaparam?(name)
                @validattrs[name] = true
            else
                @validattrs[name] = false
            end
        end

        @validattrs[name]
    end

    # does the name reflect a valid property?
    def self.validproperty?(name)
        name = symbolize(name)
        if @validproperties.include?(name)
            return @validproperties[name]
        else
            return false
        end
    end

    # Return the list of validproperties
    def self.validproperties
        return {} unless defined? @parameters

        return @validproperties.keys
    end

    # does the name reflect a valid parameter?
    def self.validparameter?(name)
        unless defined? @parameters
            raise Puppet::DevError, "Class %s has not defined parameters" % self
        end
        if @paramhash.include?(name) or @@metaparamhash.include?(name)
            return true
        else
            return false
        end
    end

    # Return either the attribute alias or the attribute.
    def attr_alias(name)
        name = symbolize(name)
        if synonym = self.class.attr_alias(name)
            return synonym
        else
            return name
        end
    end
    
    # Are we deleting this resource?
    def deleting?
        obj = @parameters[:ensure] and obj.should == :absent
    end

    # Create a new property if it is valid but doesn't exist
    # Returns: true if a new parameter was added, false otherwise
    def add_property_parameter(prop_name)
        if self.class.validproperty?(prop_name) && !@parameters[prop_name]
            self.newattr(prop_name)
            return true
        end
        return false
    end
    
    # abstract accessing parameters and properties, and normalize
    # access to always be symbols, not strings
    # This returns a value, not an object.  It returns the 'is'
    # value, but you can also specifically return 'is' and 'should'
    # values using 'object.is(:property)' or 'object.should(:property)'.
    def [](name)
        name = attr_alias(name)

        unless self.class.validattr?(name)
            fail("Invalid parameter %s(%s)" % [name, name.inspect])
        end

        if name == :name
            name = self.class.namevar
        end

        if obj = @parameters[name]
            # Note that if this is a property, then the value is the "should" value,
            # not the current value.
            obj.value
        else
            return nil
        end
    end

    # Abstract setting parameters and properties, and normalize
    # access to always be symbols, not strings.  This sets the 'should'
    # value on properties, and otherwise just sets the appropriate parameter.
    def []=(name,value)
        name = attr_alias(name)

        unless self.class.validattr?(name)
            fail("Invalid parameter %s" % [name])
        end

        if name == :name
            name = self.class.namevar
        end
        if value.nil?
            raise Puppet::Error.new("Got nil value for %s" % name)
        end

        if obj = @parameters[name]
            obj.value = value
            return nil
        else
            self.newattr(name, :value => value)
        end

        nil
    end

    # remove a property from the object; useful in testing or in cleanup
    # when an error has been encountered
    def delete(attr)
        attr = symbolize(attr)
        if @parameters.has_key?(attr)
            @parameters.delete(attr)
        else
            raise Puppet::DevError.new("Undefined attribute '#{attr}' in #{self}")
        end
    end

    # iterate across the existing properties
    def eachproperty
        # properties() is a private method
        properties().each { |property|
            yield property
        }
    end

    # Let the catalog determine whether a given cached value is
    # still valid or has expired.
    def expirer
        catalog
    end

    # retrieve the 'should' value for a specified property
    def should(name)
        name = attr_alias(name)
        if prop = @parameters[name] and prop.is_a?(Puppet::Property)
            return prop.should
        else
            return nil
        end
    end

    # Create the actual attribute instance.  Requires either the attribute
    # name or class as the first argument, then an optional hash of
    # attributes to set during initialization.
    def newattr(name, options = {})
        if name.is_a?(Class)
            klass = name
            name = klass.name
        end

        unless klass = self.class.attrclass(name)
            raise Puppet::Error, "Resource type %s does not support parameter %s" % [self.class.name, name]
        end

        if @parameters.include?(name)
            raise Puppet::Error, "Parameter '%s' is already defined in %s" %
                [name, self.ref]
        end

        if provider and ! provider.class.supports_parameter?(klass)
            missing = klass.required_features.find_all { |f| ! provider.class.feature?(f) }
            info "Provider %s does not support features %s; not managing attribute %s" % [provider.class.name, missing.join(", "), name]
            return nil
        end

        # Add resource information at creation time, so it's available
        # during validation.
        options[:resource] = self
        begin
            # make sure the parameter doesn't have any errors
            return @parameters[name] = klass.new(options)
        rescue => detail
            error = Puppet::Error.new("Parameter %s failed: %s" %
                [name, detail])
            error.set_backtrace(detail.backtrace)
            raise error
        end
    end

    # return the value of a parameter
    def parameter(name)
        @parameters[name.to_sym]
    end

    # Is the named property defined?
    def propertydefined?(name)
        unless name.is_a? Symbol
            name = name.intern
        end
        return @parameters.include?(name)
    end

    # Return an actual property instance by name; to return the value, use 'resource[param]'
    # LAK:NOTE(20081028) Since the 'parameter' method is now a superset of this method,
    # this one should probably go away at some point.
    def property(name)
        if obj = @parameters[symbolize(name)] and obj.is_a?(Puppet::Property)
            return obj
        else
            return nil
        end
    end

    # For any parameters or properties that have defaults and have not yet been
    # set, set them now.  This method can be handed a list of attributes,
    # and if so it will only set defaults for those attributes.
    def set_default(attr)
        return unless klass = self.class.attrclass(attr)
        return unless klass.method_defined?(:default)
        return if @parameters.include?(klass.name)

        return unless parameter = newattr(klass.name)

        if value = parameter.default and ! value.nil?
            parameter.value = value
        else
            @parameters.delete(parameter.name)
        end
    end

    # Convert our object to a hash.  This just includes properties.
    def to_hash
        rethash = {}
    
        @parameters.each do |name, obj|
            rethash[name] = obj.value
        end

        rethash
    end

    # Return a specific value for an attribute.
    def value(name)
        name = attr_alias(name)

        if obj = @parameters[name] and obj.respond_to?(:value)
            return obj.value
        else
            return nil
        end
    end

    # Meta-parameter methods:  These methods deal with the results
    # of specifying metaparameters

    private

    # Return all of the property objects, in the order specified in the
    # class.
    def properties
        #debug "%s has %s properties" % [self,@parameters.length]
        props = self.class.properties.collect { |prop|
            @parameters[prop.name]
        }.find_all { |p|
            ! p.nil?
        }.each do |prop|
            unless prop.is_a?(Puppet::Property)
                raise Puppet::DevError, "got a non-property %s(%s)" %
                    [prop.class, prop.class.name]
            end
        end

        props
    end

    public

    ###############################
    # Code related to the closure-like behaviour of the resource classes.
    attr_accessor :implicit

    # Is this type's name isomorphic with the object?  That is, if the
    # name conflicts, does it necessarily mean that the objects conflict?
    # Defaults to true.
    def self.isomorphic?
        if defined? @isomorphic
            return @isomorphic
        else
            return true
        end
    end

    def implicit?
        if defined? @implicit and @implicit
            return true
        else
            return false
        end
    end

    def isomorphic?
        self.class.isomorphic?
    end

    # is the instance a managed instance?  A 'yes' here means that
    # the instance was created from the language, vs. being created
    # in order resolve other questions, such as finding a package
    # in a list
    def managed?
        # Once an object is managed, it always stays managed; but an object
        # that is listed as unmanaged might become managed later in the process,
        # so we have to check that every time
        if defined? @managed and @managed
            return @managed
        else
            @managed = false
            properties.each { |property|
                s = property.should
                if s and ! property.class.unmanaged
                    @managed = true
                    break
                end
            }
            return @managed
        end
    end

    ###############################
    # Code related to the container behaviour.

    # this is a retarded hack method to get around the difference between
    # component children and file children
    def self.depthfirst?
        if defined? @depthfirst
            return @depthfirst
        else
            return false
        end
    end
    
    def depthfirst?
        self.class.depthfirst?
    end

    # Remove an object.  The argument determines whether the object's
    # subscriptions get eliminated, too.
    def remove(rmdeps = true)
        # This is hackish (mmm, cut and paste), but it works for now, and it's
        # better than warnings.
        @parameters.each do |name, obj|
            obj.remove
        end
        @parameters.clear

        @parent = nil

        # Remove the reference to the provider.
        if self.provider
            @provider.clear
            @provider = nil
        end
    end

    ###############################
    # Code related to evaluating the resources.

    # This method is responsible for collecting property changes we always
    # descend into the children before we evaluate our current properties.
    # This returns any changes resulting from testing, thus 'collect' rather
    # than 'each'.
    def evaluate
        if self.provider.is_a?(Puppet::Provider)
            unless provider.class.suitable?
                raise Puppet::Error, "Provider %s is not functional on this platform" % provider.class.name
            end
        end

        # this only operates on properties, not properties + children
        # it's important that we call retrieve() on the type instance,
        # not directly on the property, because it allows the type to override
        # the method, like pfile does
        currentvalues = self.retrieve

        changes = propertychanges(currentvalues).flatten

        # now record how many changes we've resulted in
        if changes.length > 0
            self.debug "%s change(s)" %
                [changes.length]
        end

        # If we're in noop mode, we don't want to store the checked time,
        # because it will result in the resource not getting scheduled if
        # someone were to apply the catalog in non-noop mode.
        # We're going to go ahead and record that we checked if there were
        # no changes, since it's unlikely it will affect the scheduling.
        noop = noop?
        if ! noop or (noop && changes.length == 0)
            self.cache(:checked, Time.now)
        end
        return changes.flatten
    end

    # Flush the provider, if it supports it.  This is called by the
    # transaction.
    def flush
        if self.provider and self.provider.respond_to?(:flush)
            self.provider.flush
        end
    end

    # if all contained objects are in sync, then we're in sync
    # FIXME I don't think this is used on the type instances any more,
    # it's really only used for testing
    def insync?(is)
        insync = true
        
        if property = @parameters[:ensure]
            unless is.include? property
               raise Puppet::DevError,
                        "The is value is not in the is array for '%s'" %
                        [property.name]
            end
            ensureis = is[property]           
            if property.insync?(ensureis) and property.should == :absent
                return true
            end
        end

        properties.each { |property|
            unless is.include? property
               raise Puppet::DevError,
                        "The is value is not in the is array for '%s'" %
                        [property.name]
            end

            propis = is[property]
            unless property.insync?(propis)
                property.debug("Not in sync: %s vs %s" %
                    [propis.inspect, property.should.inspect])
                insync = false
            #else
            #    property.debug("In sync")
            end
        }

        #self.debug("%s sync status is %s" % [self,insync])
        return insync
    end
        
    # retrieve the current value of all contained properties
    def retrieve
        return currentpropvalues
    end
    
    # Get a hash of the current properties.  Returns a hash with
    # the actual property instance as the key and the current value
    # as the, um, value.
    def currentpropvalues
        # It's important to use the 'properties' method here, as it follows the order
        # in which they're defined in the class.  It also guarantees that 'ensure'
        # is the first property, which is important for skipping 'retrieve' on
        # all the properties if the resource is absent.
        ensure_state = false
        return properties().inject({}) do | prophash, property|
            if property.name == :ensure
                ensure_state = property.retrieve
                prophash[property] = ensure_state
            else
                if ensure_state == :absent
                    prophash[property] = :absent
                else
                    prophash[property] = property.retrieve
                end
            end
            prophash
        end
    end

    # Are we running in noop mode?
    def noop?
        if defined?(@noop)
            @noop
        else
            Puppet[:noop]
        end
    end

    def noop
        noop?
    end
     
    # Retrieve the changes associated with all of the properties.
    def propertychanges(currentvalues)
        # If we are changing the existence of the object, then none of
        # the other properties matter.
        changes = []
        ensureparam = @parameters[:ensure]

        # This allows resource types to have 'ensure' be a parameter, which allows them to
        # just pass the parameter on to other generated resources.
        ensureparam = nil unless ensureparam.is_a?(Puppet::Property)
        if ensureparam && !currentvalues.include?(ensureparam)
            raise Puppet::DevError, "Parameter ensure defined but missing from current values"
        end

        if ensureparam and ! ensureparam.insync?(currentvalues[ensureparam])
            changes << Puppet::Transaction::Change.new(ensureparam, currentvalues[ensureparam])
        # Else, if the 'ensure' property is correctly absent, then do
        # nothing
        elsif ensureparam and currentvalues[ensureparam] == :absent
            return []
        else
            changes = properties().find_all { |property|
                currentvalues[property] ||= :absent
                ! property.insync?(currentvalues[property])
            }.collect { |property|
                Puppet::Transaction::Change.new(property, currentvalues[property])
            }
        end

        if Puppet[:debug] and changes.length > 0
            self.debug("Changing " + changes.collect { |ch| ch.property.name }.join(","))
        end

        changes
    end

    ###############################
    # Code related to managing resource instances.
    require 'puppet/transportable'

    # retrieve a named instance of the current type
    def self.[](name)
        raise "Global resource access is deprecated"
        @objects[name] || @aliases[name]
    end

    # add an instance by name to the class list of instances
    def self.[]=(name,object)
        raise "Global resource storage is deprecated"
        newobj = nil
        if object.is_a?(Puppet::Type)
            newobj = object
        else
            raise Puppet::DevError, "must pass a Puppet::Type object"
        end

        if exobj = @objects[name] and self.isomorphic?
            msg = "Object '%s[%s]' already exists" %
                [newobj.class.name, name]

            if exobj.file and exobj.line
                msg += ("in file %s at line %s" %
                    [object.file, object.line])
            end
            if object.file and object.line
                msg += ("and cannot be redefined in file %s at line %s" %
                    [object.file, object.line])
            end
            error = Puppet::Error.new(msg)
            raise error
        else
            #Puppet.info("adding %s of type %s to class list" %
            #    [name,object.class])
            @objects[name] = newobj
        end
    end

    # Create an alias.  We keep these in a separate hash so that we don't encounter
    # the objects multiple times when iterating over them.
    def self.alias(name, obj)
        raise "Global resource aliasing is deprecated"
        if @objects.include?(name)
            unless @objects[name] == obj
                raise Puppet::Error.new(
                    "Cannot create alias %s: object already exists" %
                    [name]
                )
            end
        end

        if @aliases.include?(name)
            unless @aliases[name] == obj
                raise Puppet::Error.new(
                    "Object %s already has alias %s" %
                    [@aliases[name].name, name]
                )
            end
        end

        @aliases[name] = obj
    end

    # remove all of the instances of a single type
    def self.clear
        raise "Global resource removal is deprecated"
        if defined? @objects
            @objects.each do |name, obj|
                obj.remove(true)
            end
            @objects.clear
        end
        if defined? @aliases
            @aliases.clear
        end
    end

    # Force users to call this, so that we can merge objects if
    # necessary.
    def self.create(args)
        # LAK:DEP Deprecation notice added 12/17/2008
        Puppet.warning "Puppet::Type.create is deprecated; use Puppet::Type.new"
        new(args)
    end

    # remove a specified object
    def self.delete(resource)
        raise "Global resource removal is deprecated"
        return unless defined? @objects
        if @objects.include?(resource.title)
            @objects.delete(resource.title)
        end
        if @aliases.include?(resource.title)
            @aliases.delete(resource.title)
        end
        if @aliases.has_value?(resource)
            names = []
            @aliases.each do |name, otherres|
                if otherres == resource
                    names << name
                end
            end
            names.each { |name| @aliases.delete(name) }
        end
    end

    # iterate across each of the type's instances
    def self.each
        raise "Global resource iteration is deprecated"
        return unless defined? @objects
        @objects.each { |name,instance|
            yield instance
        }
    end

    # does the type have an object with the given name?
    def self.has_key?(name)
        raise "Global resource access is deprecated"
        return @objects.has_key?(name)
    end

    # Retrieve all known instances.  Either requires providers or must be overridden.
    def self.instances
        unless defined?(@providers) and ! @providers.empty?
            raise Puppet::DevError, "%s has no providers and has not overridden 'instances'" % self.name
        end

        # Put the default provider first, then the rest of the suitable providers.
        provider_instances = {}
        providers_by_source.collect do |provider|
            provider.instances.collect do |instance|
                # We always want to use the "first" provider instance we find, unless the resource
                # is already managed and has a different provider set
                if other = provider_instances[instance.name]
                    Puppet.warning "%s %s found in both %s and %s; skipping the %s version" %
                        [self.name.to_s.capitalize, instance.name, other.class.name, instance.class.name, instance.class.name]
                    next
                end
                provider_instances[instance.name] = instance

                create(:name => instance.name, :provider => instance, :check => :all)
            end
        end.flatten.compact
    end

    # Return a list of one suitable provider per source, with the default provider first.
    def self.providers_by_source
        # Put the default provider first, then the rest of the suitable providers.
        sources = []
        [defaultprovider, suitableprovider].flatten.uniq.collect do |provider|
            next if sources.include?(provider.source)

            sources << provider.source
            provider
        end.compact
    end

    # Convert a simple hash into a Resource instance.  This is a convenience method,
    # so people can create RAL resources with a hash and get the same behaviour
    # as we get internally when we use Resource instances.
    #   This should only be used directly from Ruby -- it's not used when going through
    # normal Puppet usage.
    def self.hash2resource(hash)
        hash = hash.inject({}) { |result, ary| result[ary[0].to_sym] = ary[1]; result }

        if title = hash[:title]
            hash.delete(:title)
        else
            if self.namevar != :name
                if hash.include?(:name) and hash.include?(self.namevar)
                    raise Puppet::Error, "Cannot provide both name and %s to resources of type %s" % [self.namevar, self.name]
                end
                if title = hash[self.namevar]
                    hash.delete(self.namevar)
                end
            end

            unless title ||= hash[:name]
                raise Puppet::Error, "You must specify a name or title for resources"
            end
        end


        # Now create our resource.
        resource = Puppet::Resource.new(self.name, title)
        [:catalog, :implicit].each do |attribute|
            if value = hash[attribute]
                hash.delete(attribute)
                resource.send(attribute.to_s + "=", value)
            end
        end

        hash.each do |param, value|
            resource[param] = value
        end
        return resource
    end

    # Create the path for logging and such.
    def pathbuilder
        if p = parent
            [p.pathbuilder, self.ref].flatten
        else
            [self.ref]
        end
    end

    ###############################
    # Add all of the meta parameters.
    newmetaparam(:noop) do
        desc "Boolean flag indicating whether work should actually
            be done."
            
        newvalues(:true, :false)
        munge do |value|
            case value
            when true, :true, "true"; @resource.noop = true
            when false, :false, "false"; @resource.noop = false
            end
        end
    end

    newmetaparam(:schedule) do
        desc "On what schedule the object should be managed.  You must create a
            schedule object, and then reference the name of that object to use
            that for your schedule::

                schedule { daily:
                    period => daily,
                    range => \"2-4\"
                }

                exec { \"/usr/bin/apt-get update\":
                    schedule => daily
                }

            The creation of the schedule object does not need to appear in the
            configuration before objects that use it."
    end

    newmetaparam(:check) do
        desc "Propertys which should have their values retrieved
            but which should not actually be modified.  This is currently used
            internally, but will eventually be used for querying, so that you
            could specify that you wanted to check the install state of all
            packages, and then query the Puppet client daemon to get reports
            on all packages."

        munge do |args|
            # If they've specified all, collect all known properties
            if args == :all
                args = @resource.class.properties.find_all do |property|
                    # Only get properties supported by our provider
                    if @resource.provider
                        @resource.provider.class.supports_parameter?(property)
                    else
                        true
                    end
                end.collect do |property|
                    property.name
                end
            end

            unless args.is_a?(Array)
                args = [args]
            end

            unless defined? @resource
                self.devfail "No parent for %s, %s?" %
                    [self.class, self.name]
            end

            args.each { |property|
                unless property.is_a?(Symbol)
                    property = property.intern
                end
                next if @resource.propertydefined?(property)

                unless propertyklass = @resource.class.validproperty?(property)
                    if @resource.class.validattr?(property)
                        next
                    else
                        raise Puppet::Error, "%s is not a valid attribute for %s" %
                            [property, self.class.name]
                    end
                end
                next unless propertyklass.checkable?
                @resource.newattr(property)
            }
        end
    end

    newmetaparam(:loglevel) do
        desc "Sets the level that information will be logged.
             The log levels have the biggest impact when logs are sent to
             syslog (which is currently the default)."
        defaultto :notice

        newvalues(*Puppet::Util::Log.levels)
        newvalues(:verbose)

        munge do |loglevel|
            val = super(loglevel)
            if val == :verbose
                val = :info 
            end        
            val
        end
    end

    newmetaparam(:alias) do
        desc "Creates an alias for the object.  Puppet uses this internally when you
            provide a symbolic name::
            
                file { sshdconfig:
                    path => $operatingsystem ? {
                        solaris => \"/usr/local/etc/ssh/sshd_config\",
                        default => \"/etc/ssh/sshd_config\"
                    },
                    source => \"...\"
                }

                service { sshd:
                    subscribe => file[sshdconfig]
                }

            When you use this feature, the parser sets ``sshdconfig`` as the name,
            and the library sets that as an alias for the file so the dependency
            lookup for ``sshd`` works.  You can use this parameter yourself,
            but note that only the library can use these aliases; for instance,
            the following code will not work::

                file { \"/etc/ssh/sshd_config\":
                    owner => root,
                    group => root,
                    alias => sshdconfig
                }

                file { sshdconfig:
                    mode => 644
                }

            There's no way here for the Puppet parser to know that these two stanzas
            should be affecting the same file.

            See the `LanguageTutorial language tutorial`:trac: for more information.
            
            "

        munge do |aliases|
            unless aliases.is_a?(Array)
                aliases = [aliases]
            end

            raise(ArgumentError, "Cannot add aliases without a catalog") unless @resource.catalog

            aliases.each do |other|
                if obj = @resource.catalog.resource(@resource.class.name, other)
                    unless obj.object_id == @resource.object_id
                        self.fail("%s can not create alias %s: object already exists" % [@resource.title, other])
                    end
                    next
                end

                # Newschool, add it to the catalog.
                @resource.catalog.alias(@resource, other)
            end
        end
    end

    newmetaparam(:tag) do
        desc "Add the specified tags to the associated resource.  While all resources
            are automatically tagged with as much information as possible
            (e.g., each class and definition containing the resource), it can
            be useful to add your own tags to a given resource.

            Tags are currently useful for things like applying a subset of a
            host's configuration::
                
                puppetd --test --tags mytag

            This way, when you're testing a configuration you can run just the
            portion you're testing."

        munge do |tags|
            tags = [tags] unless tags.is_a? Array

            tags.each do |tag|
                @resource.tag(tag)
            end
        end
    end
    
    class RelationshipMetaparam < Puppet::Parameter
        class << self
            attr_accessor :direction, :events, :callback, :subclasses
        end
        
        @subclasses = []
        
        def self.inherited(sub)
            @subclasses << sub
        end
        
        def munge(references)
            references = [references] unless references.is_a?(Array)
            references.collect do |ref|
                if ref.is_a?(Puppet::Resource::Reference)
                    ref
                else
                    Puppet::Resource::Reference.new(ref)
                end
            end
        end

        def validate_relationship
            @value.each do |ref|
                unless @resource.catalog.resource(ref.to_s)
                    description = self.class.direction == :in ? "dependency" : "dependent"
                    fail "Could not find %s %s for %s" % [description, ref.to_s, resource.ref]
                end
            end
        end
        
        # Create edges from each of our relationships.    :in
        # relationships are specified by the event-receivers, and :out
        # relationships are specified by the event generator.  This
        # way 'source' and 'target' are consistent terms in both edges
        # and events -- that is, an event targets edges whose source matches
        # the event's source.  The direction of the relationship determines
        # which resource is applied first and which resource is considered
        # to be the event generator.
        def to_edges
            @value.collect do |reference|
                reference.catalog = resource.catalog
                
                # Either of the two retrieval attempts could have returned
                # nil.
                unless related_resource = reference.resolve
                    self.fail "Could not retrieve dependency '%s' of %s" % [reference, @resource.ref]
                end

                # Are we requiring them, or vice versa?  See the method docs
                # for futher info on this.
                if self.class.direction == :in
                    source = related_resource
                    target = @resource
                else
                    source = @resource
                    target = related_resource
                end

                if method = self.class.callback
                    subargs = {
                        :event => self.class.events,
                        :callback => method
                    }
                    self.debug("subscribes to %s" % [related_resource.ref])
                else
                    # If there's no callback, there's no point in even adding
                    # a label.
                    subargs = nil
                    self.debug("requires %s" % [related_resource.ref])
                end
                
                rel = Puppet::Relationship.new(source, target, subargs)
            end
        end
    end
    
    def self.relationship_params
        RelationshipMetaparam.subclasses
    end


    # Note that the order in which the relationships params is defined
    # matters.  The labelled params (notify and subcribe) must be later,
    # so that if both params are used, those ones win.  It's a hackish
    # solution, but it works.

    newmetaparam(:require, :parent => RelationshipMetaparam, :attributes => {:direction => :in, :events => :NONE}) do
        desc "One or more objects that this object depends on.
            This is used purely for guaranteeing that changes to required objects
            happen before the dependent object.  For instance::
            
                # Create the destination directory before you copy things down
                file { \"/usr/local/scripts\":
                    ensure => directory
                }

                file { \"/usr/local/scripts/myscript\":
                    source => \"puppet://server/module/myscript\",
                    mode => 755,
                    require => File[\"/usr/local/scripts\"]
                }

            Multiple dependencies can be specified by providing a comma-seperated list
            of resources, enclosed in square brackets::

                require => [ File[\"/usr/local\"], File[\"/usr/local/scripts\"] ]

            Note that Puppet will autorequire everything that it can, and
            there are hooks in place so that it's easy for resources to add new
            ways to autorequire objects, so if you think Puppet could be
            smarter here, let us know.

            In fact, the above code was redundant -- Puppet will autorequire
            any parent directories that are being managed; it will
            automatically realize that the parent directory should be created
            before the script is pulled down.
            
            Currently, exec resources will autorequire their CWD (if it is
            specified) plus any fully qualified paths that appear in the
            command.   For instance, if you had an ``exec`` command that ran
            the ``myscript`` mentioned above, the above code that pulls the
            file down would be automatically listed as a requirement to the
            ``exec`` code, so that you would always be running againts the
            most recent version.
            "
    end

    newmetaparam(:subscribe, :parent => RelationshipMetaparam, :attributes => {:direction => :in, :events => :ALL_EVENTS, :callback => :refresh}) do
        desc "One or more objects that this object depends on.  Changes in the
            subscribed to objects result in the dependent objects being
            refreshed (e.g., a service will get restarted).  For instance::
            
                class nagios {
                    file { \"/etc/nagios/nagios.conf\":
                        source => \"puppet://server/module/nagios.conf\",
                        alias => nagconf # just to make things easier for me
                    }
                    service { nagios:
                        running => true,
                        subscribe => File[nagconf]
                    }
                }
	 		
            Currently the ``exec``, ``mount`` and ``service`` type support
            refreshing.
            "
    end

    newmetaparam(:before, :parent => RelationshipMetaparam, :attributes => {:direction => :out, :events => :NONE}) do
        desc %{This parameter is the opposite of **require** -- it guarantees
            that the specified object is applied later than the specifying
            object::

                file { "/var/nagios/configuration":
                    source  => "...",
                    recurse => true,
                    before => Exec["nagios-rebuid"]
                }

                exec { "nagios-rebuild":
                    command => "/usr/bin/make",
                    cwd => "/var/nagios/configuration"
                }
            
            This will make sure all of the files are up to date before the
            make command is run.}
    end
    
    newmetaparam(:notify, :parent => RelationshipMetaparam, :attributes => {:direction => :out, :events => :ALL_EVENTS, :callback => :refresh}) do
        desc %{This parameter is the opposite of **subscribe** -- it sends events
            to the specified object::

                file { "/etc/sshd_config":
                    source => "....",
                    notify => Service[sshd]
                }

                service { sshd:
                    ensure => running
                }
            
            This will restart the sshd service if the sshd config file changes.}
    end

    ###############################
    # All of the provider plumbing for the resource types.
    require 'puppet/provider'
    require 'puppet/util/provider_features'

    # Add the feature handling module.
    extend Puppet::Util::ProviderFeatures

    attr_reader :provider

    # the Type class attribute accessors
    class << self
        attr_accessor :providerloader
        attr_writer :defaultprovider
    end

    # Find the default provider.
    def self.defaultprovider
        unless defined? @defaultprovider and @defaultprovider
            suitable = suitableprovider()

            # Find which providers are a default for this system.
            defaults = suitable.find_all { |provider| provider.default? }

            # If we don't have any default we use suitable providers
            defaults = suitable if defaults.empty?
            max = defaults.collect { |provider| provider.defaultnum }.max
            defaults = defaults.find_all { |provider| provider.defaultnum == max }

            retval = nil
            if defaults.length > 1
                Puppet.warning(
                    "Found multiple default providers for %s: %s; using %s" %
                    [self.name, defaults.collect { |i| i.name.to_s }.join(", "),
                        defaults[0].name]
                )
                retval = defaults.shift
            elsif defaults.length == 1
                retval = defaults.shift
            else
                raise Puppet::DevError, "Could not find a default provider for %s" %
                    self.name
            end

            @defaultprovider = retval
        end

        return @defaultprovider
    end

    # Retrieve a provider by name.
    def self.provider(name)
        name = Puppet::Util.symbolize(name)

        # If we don't have it yet, try loading it.
        unless @providers.has_key?(name)
            @providerloader.load(name)
        end
        return @providers[name]
    end

    # Just list all of the providers.
    def self.providers
        @providers.keys
    end

    def self.validprovider?(name)
        name = Puppet::Util.symbolize(name)

        return (@providers.has_key?(name) && @providers[name].suitable?)
    end

    # Create a new provider of a type.  This method must be called
    # directly on the type that it's implementing.
    def self.provide(name, options = {}, &block)
        name = Puppet::Util.symbolize(name)

        if obj = @providers[name]
            Puppet.debug "Reloading %s %s provider" % [name, self.name]
            unprovide(name)
        end

        parent = if pname = options[:parent]
            options.delete(:parent)
            if pname.is_a? Class
                pname
            else
                if provider = self.provider(pname)
                    provider
                else
                    raise Puppet::DevError,
                        "Could not find parent provider %s of %s" %
                            [pname, name]
                end
            end
        else
            Puppet::Provider
        end

        options[:resource_type] ||= self

        self.providify

        provider = genclass(name,
            :parent => parent,
            :hash => @providers,
            :prefix => "Provider",
            :block => block,
            :include => feature_module,
            :extend => feature_module,
            :attributes => options
        )

        return provider
    end

    # Make sure we have a :provider parameter defined.  Only gets called if there
    # are providers.
    def self.providify
        return if @paramhash.has_key? :provider

        newparam(:provider) do
            desc "The specific backend for #{self.name.to_s} to use. You will
                seldom need to specify this -- Puppet will usually discover the
                appropriate provider for your platform."

            # This is so we can refer back to the type to get a list of
            # providers for documentation.
            class << self
                attr_accessor :parenttype
            end

            # We need to add documentation for each provider.
            def self.doc
                @doc + "  Available providers are:\n\n" + parenttype().providers.sort { |a,b|
                    a.to_s <=> b.to_s
                }.collect { |i|
                    "* **%s**: %s" % [i, parenttype().provider(i).doc]
                }.join("\n")
            end

            defaultto {
                @resource.class.defaultprovider.name
            }

            validate do |provider_class|
                provider_class = provider_class[0] if provider_class.is_a? Array
                if provider_class.is_a?(Puppet::Provider)
                    provider_class = provider_class.class.name
                end

                unless provider = @resource.class.provider(provider_class)
                    raise ArgumentError, "Invalid %s provider '%s'" % [@resource.class.name, provider_class]
                end
            end

            munge do |provider|
                provider = provider[0] if provider.is_a? Array
                if provider.is_a? String
                    provider = provider.intern
                end
                @resource.provider = provider

                if provider.is_a?(Puppet::Provider)
                    provider.class.name
                else
                    provider
                end
            end
        end.parenttype = self
    end

    def self.unprovide(name)
        if @providers.has_key? name
            rmclass(name,
                :hash => @providers,
                :prefix => "Provider"
            )
            if @defaultprovider and @defaultprovider.name == name
                @defaultprovider = nil
            end
        end
    end

    # Return an array of all of the suitable providers.
    def self.suitableprovider
        if @providers.empty?
            providerloader.loadall
        end
        @providers.find_all { |name, provider|
            provider.suitable?
        }.collect { |name, provider|
            provider
        }.reject { |p| p.name == :fake } # For testing
    end

    def provider=(name)
        if name.is_a?(Puppet::Provider)
            @provider = name
            @provider.resource = self
        elsif klass = self.class.provider(name)
            @provider = klass.new(self)
        else
            raise ArgumentError, "Could not find %s provider of %s" %
                [name, self.class.name]
        end
    end

    ###############################
    # All of the relationship code.

    # Specify a block for generating a list of objects to autorequire.  This
    # makes it so that you don't have to manually specify things that you clearly
    # require.
    def self.autorequire(name, &block)
        @autorequires ||= {}
        @autorequires[name] = block
    end

    # Yield each of those autorequires in turn, yo.
    def self.eachautorequire
        @autorequires ||= {}
        @autorequires.each { |type, block|
            yield(type, block)
        }
    end

    # Figure out of there are any objects we can automatically add as
    # dependencies.
    def autorequire(rel_catalog = nil)
        rel_catalog ||= catalog
        raise(Puppet::DevError, "You cannot add relationships without a catalog") unless rel_catalog

        reqs = []
        self.class.eachautorequire { |type, block|
            # Ignore any types we can't find, although that would be a bit odd.
            next unless typeobj = Puppet::Type.type(type)

            # Retrieve the list of names from the block.
            next unless list = self.instance_eval(&block)
            unless list.is_a?(Array)
                list = [list]
            end

            # Collect the current prereqs
            list.each { |dep|
                obj = nil
                # Support them passing objects directly, to save some effort.
                unless dep.is_a? Puppet::Type
                    # Skip autorequires that we aren't managing
                    unless dep = rel_catalog.resource(type, dep)
                        next
                    end
                end

                reqs << Puppet::Relationship.new(dep, self)
            }
        }

        return reqs
    end

    # Build the dependencies associated with an individual object.
    def builddepends
        # Handle the requires
        self.class.relationship_params.collect do |klass|
            if param = @parameters[klass.name]
                param.to_edges
            end
        end.flatten.reject { |r| r.nil? }
    end

    ###############################
    # All of the scheduling code.

    # Look up the schedule and set it appropriately.  This is done after
    # the instantiation phase, so that the schedule can be anywhere in the
    # file.
    def schedule
         unless catalog
             warning "Cannot schedule without a schedule-containing catalog"
             return nil
         end

        unless defined? @schedule
            if name = self[:schedule]
                if sched = catalog.resource(:schedule, name)
                    @schedule = sched
                else
                    self.fail "Could not find schedule %s" % name
                end
            else
                @schedule = nil
            end
        end
        @schedule
    end

    # Check whether we are scheduled to run right now or not.
    def scheduled?
        return true if Puppet[:ignoreschedules]
        return true unless schedule = self.schedule

        # We use 'checked' here instead of 'synced' because otherwise we'll
        # end up checking most resources most times, because they will generally
        # have been synced a long time ago (e.g., a file only gets updated
        # once a month on the server and its schedule is daily; the last sync time
        # will have been a month ago, so we'd end up checking every run).
        return schedule.match?(self.cached(:checked).to_i)
    end

    ###############################
    # All of the tagging code.
    attr_reader :tags

    # Add a new tag.
    def tag(tag)
        tag = tag.intern if tag.is_a? String
        unless @tags.include? tag
            @tags << tag
        end
    end

    # Define the initial list of tags.
    def tags=(list)
        list = [list] unless list.is_a? Array

        @tags = list.collect do |t|
            case t
            when String; t.intern
            when Symbol; t
            else
                self.warning "Ignoring tag %s of type %s" % [tag.inspect, tag.class]
            end
        end

        @tags << self.class.name unless @tags.include?(self.class.name)
    end

    # Figure out of any of the specified tags apply to this object.  This is an
    # OR operation.
    def tagged?(tags)
        tags = [tags] unless tags.is_a? Array

        tags = tags.collect { |t| t.intern }

        return tags.find { |tag| @tags.include? tag }
    end

    # Types (which map to resources in the languages) are entirely composed of
    # attribute value pairs.  Generally, Puppet calls any of these things an
    # 'attribute', but these attributes always take one of three specific
    # forms:  parameters, metaparams, or properties.

    # In naming methods, I have tried to consistently name the method so
    # that it is clear whether it operates on all attributes (thus has 'attr' in
    # the method name, or whether it operates on a specific type of attributes.
    attr_writer :title
    attr_writer :noop

    include Enumerable
    
    # class methods dealing with Type management

    public

    # the Type class attribute accessors
    class << self
        attr_reader :name
        attr_accessor :self_refresh
        include Enumerable, Puppet::Util::ClassGen
        include Puppet::MetaType::Manager

        include Puppet::Util
        include Puppet::Util::Logging
    end

    # all of the variables that must be initialized for each subclass
    def self.initvars
        # all of the instances of this class
        @objects = Hash.new
        @aliases = Hash.new

        @providers = Hash.new
        @defaults = {}

        unless defined? @parameters
            @parameters = []
        end

        @validproperties = {}
        @properties = []
        @parameters = []
        @paramhash = {}

        @attr_aliases = {}

        @paramdoc = Hash.new { |hash,key|
          if key.is_a?(String)
            key = key.intern
          end
          if hash.include?(key)
            hash[key]
          else
            "Param Documentation for %s not found" % key
          end
        }

        unless defined? @doc
            @doc = ""
        end

    end

    def self.to_s
        if defined? @name
            "Puppet::Type::" + @name.to_s.capitalize
        else
            super
        end
    end

    # Create a block to validate that our object is set up entirely.  This will
    # be run before the object is operated on.
    def self.validate(&block)
        define_method(:validate, &block)
        #@validate = block
    end

    # The catalog that this resource is stored in.
    attr_accessor :catalog
    
    # create a log at specified level
    def log(msg)
        Puppet::Util::Log.create(
            :level => @parameters[:loglevel].value,
            :message => msg,
            :source => self
        )
    end


    # instance methods related to instance intrinsics
    # e.g., initialize() and name()

    public

    attr_reader :original_parameters

    # initialize the type instance
    def initialize(resource)
        raise Puppet::DevError, "Got TransObject instead of Resource or hash" if resource.is_a?(Puppet::TransObject)
        resource = self.class.hash2resource(resource) unless resource.is_a?(Puppet::Resource)

        # The list of parameter/property instances.
        @parameters = {}

        # Set the title first, so any failures print correctly.
        if resource.type.to_s.downcase.to_sym == self.class.name
            self.title = resource.title
        else
            # This should only ever happen for components
            self.title = resource.ref
        end

        [:file, :line, :catalog, :implicit].each do |getter|
            setter = getter.to_s + "="
            if val = resource.send(getter)
                self.send(setter, val)
            end
        end

        @tags = resource.tags

        @original_parameters = resource.to_hash

        set_name(@original_parameters)

        set_default(:provider)

        set_parameters(@original_parameters)

        self.validate if self.respond_to?(:validate)
    end

    private

    # Set our resource's name.
    def set_name(hash)
        n = self.class.namevar
        self[n] = hash[n]
        hash.delete(n)
    end

    # Set all of the parameters from a hash, in the appropriate order.
    def set_parameters(hash)
        # Use the order provided by allattrs, but add in any
        # extra attributes from the resource so we get failures
        # on invalid attributes.
        no_values = []
        (self.class.allattrs + hash.keys).uniq.each do |attr|
            begin
                # Set any defaults immediately.  This is mostly done so
                # that the default provider is available for any other
                # property validation.
                if hash.has_key?(attr)
                    self[attr] = hash[attr]
                else
                    no_values << attr
                end
            rescue ArgumentError, Puppet::Error, TypeError
                raise
            rescue => detail
                error = Puppet::DevError.new( "Could not set %s on %s: %s" % [attr, self.class.name, detail])
                error.set_backtrace(detail.backtrace)
                raise error
            end
        end
        no_values.each do |attr|
            set_default(attr)
        end
    end

    public

    # Set up all of our autorequires.
    def finish
        # Scheduling has to be done when the whole config is instantiated, so
        # that file order doesn't matter in finding them.
        self.schedule

        # Make sure all of our relationships are valid.  Again, must be done
        # when the entire catalog is instantiated.
        self.class.relationship_params.collect do |klass|
            if param = @parameters[klass.name]
                param.validate_relationship
            end
        end.flatten.reject { |r| r.nil? }
    end

    # Return a cached value
    def cached(name)
        Puppet::Util::Storage.cache(self)[name]
        #@cache[name] ||= nil
    end

    # Cache a value
    def cache(name, value)
        Puppet::Util::Storage.cache(self)[name] = value
        #@cache[name] = value
    end

    # For now, leave the 'name' method functioning like it used to.  Once 'title'
    # works everywhere, I'll switch it.
    def name
        return self[:name]
    end

    # Look up our parent in the catalog, if we have one.
    def parent
        return nil unless catalog

        unless defined?(@parent)
            # This is kinda weird.
            if implicit?
                parents = catalog.relationship_graph.adjacent(self, :direction => :in)
            else
                parents = catalog.adjacent(self, :direction => :in)
            end
            if parents
                # We should never have more than one parent, so let's just ignore
                # it if we happen to.
                @parent = parents.shift
            else
                @parent = nil
            end
        end
        @parent
    end

    # Return the "type[name]" style reference.
    def ref
        "%s[%s]" % [self.class.name.to_s.capitalize, self.title]
    end
    
    def self_refresh?
        self.class.self_refresh
    end

    # Mark that we're purging.
    def purging
        @purging = true
    end

    # Is this resource being purged?  Used by transactions to forbid
    # deletion when there are dependencies.
    def purging?
        if defined? @purging
            @purging
        else
            false
        end
    end

    # Retrieve the title of an object.  If no title was set separately,
    # then use the object's name.
    def title
        unless defined? @title and @title
            namevar = self.class.namevar
            if self.class.validparameter?(namevar)
                @title = self[:name]
            elsif self.class.validproperty?(namevar)
                @title = self.should(namevar)
            else
                self.devfail "Could not find namevar %s for %s" %
                    [namevar, self.class.name]
            end
        end

        return @title
    end

    # convert to a string
    def to_s
        self.ref
    end

    # Convert to a transportable object
    def to_trans(ret = true)
        trans = TransObject.new(self.title, self.class.name)

        values = retrieve()
        values.each do |name, value|
            trans[name.name] = value
        end

        @parameters.each do |name, param|
            # Avoid adding each instance name as both the name and the namevar
            next if param.class.isnamevar? and param.value == self.title

            # We've already got property values
            next if param.is_a?(Puppet::Property)
            trans[name] = param.value
        end

        trans.tags = self.tags

        # FIXME I'm currently ignoring 'parent' and 'path'

        return trans
    end

end # Puppet::Type
end

require 'puppet/provider'

# Always load these types.
require 'puppet/type/component'<|MERGE_RESOLUTION|>--- conflicted
+++ resolved
@@ -9,13 +9,9 @@
 require 'puppet/util/errors'
 require 'puppet/util/log_paths'
 require 'puppet/util/logging'
-<<<<<<< HEAD
 require 'puppet/resource/reference'
 require 'puppet/util/cacher'
-=======
-require 'puppet/resource_reference'
 require 'puppet/file_collection/lookup'
->>>>>>> c62c1937
 
 # see the bottom of the file for the rest of the inclusions
 
@@ -25,11 +21,8 @@
     include Puppet::Util::Errors
     include Puppet::Util::LogPaths
     include Puppet::Util::Logging
-<<<<<<< HEAD
     include Puppet::Util::Cacher
-=======
     include Puppet::FileCollection::Lookup
->>>>>>> c62c1937
 
     ###############################
     # Code related to resource type attributes.
