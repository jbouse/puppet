module Puppet::Network::HTTP::Handler

    def initialize_for_puppet(args = {})
        raise ArgumentError unless @server = args[:server]
        raise ArgumentError unless @handler = args[:handler]
        @model = find_model_for_handler(@handler)
    end

    # handle an HTTP request
    def process(request, response)
        return do_find(request, response)       if get?(request)    and singular?(request)
        return do_search(request, response)     if get?(request)    and plural?(request)
        return do_destroy(request, response)    if delete?(request) and singular?(request)
        return do_save(request, response)       if put?(request)    and singular?(request)
        raise ArgumentError, "Did not understand HTTP #{http_method(request)} request for '#{path(request)}'"
    rescue Exception => e
        return do_exception(request, response, e)
    end

  private

    def model
        @model
    end

    def do_find(request, response)
        key = request_key(request) || raise(ArgumentError, "Could not locate lookup key in request path [#{path(request)}]")
        args = params(request)
        result = model.find(key, args).to_yaml
        encode_result(request, response, result)
    end

    def do_search(request, response)
        args = params(request)
        result = model.search(args).collect {|result| result.to_yaml }.to_yaml
        encode_result(request, response, result) 
    end

    def do_destroy(request, response)
        key = request_key(request) || raise(ArgumentError, "Could not locate lookup key in request path [#{path(request)}]")
        args = params(request)
        result = model.destroy(key, args)
        encode_result(request, response, YAML.dump(result))
    end

    def do_save(request, response)
        data = body(request).to_s
        raise ArgumentError, "No data to save" if !data or data.empty?
        args = params(request)
        obj = model.from_yaml(data)
        result = save_object(obj, args).to_yaml
        encode_result(request, response, result)
    end
<<<<<<< HEAD
    
    def save_object(obj)
        obj.save
=======

    # LAK:NOTE This has to be here for testing; it's a stub-point so
    # we keep infinite recursion from happening.
    def save_object(object, args)
        object.save(args)
>>>>>>> 7b2c310e
    end

    def do_exception(request, response, exception, status=404)
        encode_result(request, response, exception.to_yaml, status)
    end

    def find_model_for_handler(handler)
        Puppet::Indirector::Indirection.model(handler) || 
            raise(ArgumentError, "Cannot locate indirection [#{handler}].")
    end

    def get?(request)
        http_method(request) == 'GET'
    end

    def put?(request)
        http_method(request) == 'PUT'
    end

    def delete?(request)
        http_method(request) == 'DELETE'
    end

    def singular?(request)
        %r{/#{@handler.to_s}$}.match(path(request))
    end

    def plural?(request)
        %r{/#{@handler.to_s}s$}.match(path(request))
    end
<<<<<<< HEAD
    
    # methods to be overridden by the including web server class
=======

    # methods to be overridden by the including web server class

>>>>>>> 7b2c310e
    def register_handler
        raise NotImplementedError
    end

    def http_method(request)
        raise NotImplementedError
    end

    def path(request)
        raise NotImplementedError
    end    

    def request_key(request)
        raise NotImplementedError
    end

    def body(request)
        raise NotImplementedError
    end

    def params(request)
        raise NotImplementedError
    end

    def encode_result(request, response, result, status = 200)
        raise NotImplementedError
    end
end<|MERGE_RESOLUTION|>--- conflicted
+++ resolved
@@ -51,17 +51,11 @@
         result = save_object(obj, args).to_yaml
         encode_result(request, response, result)
     end
-<<<<<<< HEAD
-    
-    def save_object(obj)
-        obj.save
-=======
 
     # LAK:NOTE This has to be here for testing; it's a stub-point so
     # we keep infinite recursion from happening.
     def save_object(object, args)
         object.save(args)
->>>>>>> 7b2c310e
     end
 
     def do_exception(request, response, exception, status=404)
@@ -92,14 +86,9 @@
     def plural?(request)
         %r{/#{@handler.to_s}s$}.match(path(request))
     end
-<<<<<<< HEAD
-    
-    # methods to be overridden by the including web server class
-=======
 
     # methods to be overridden by the including web server class
 
->>>>>>> 7b2c310e
     def register_handler
         raise NotImplementedError
     end
