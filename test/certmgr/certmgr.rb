--- conflicted
+++ resolved
@@ -128,182 +128,6 @@
     assert_nothing_raised {
 
             cert = Puppet::SSLCertificates::Certificate.new(
-<<<<<<< HEAD
-                :name => "signedcertest",
-                :property => "TN",
-                :city => "Nashville",
-                :country => "US",
-                :email => "luke@madstop.com",
-                :org => "Puppet",
-                :ou => "Development",
-                :encrypt => mkPassFile()
-            )
-
-        }
-
-        assert_nothing_raised {
-            cert.mkcsr
-        }
-
-        signedcert = nil
-        cacert = nil
-
-        assert_nothing_raised {
-            signedcert, cacert = ca.sign(cert.csr)
-        }
-
-        assert_instance_of(OpenSSL::X509::Certificate, signedcert)
-        assert_instance_of(OpenSSL::X509::Certificate, cacert)
-
-        assert_nothing_raised {
-            cert.cert = signedcert
-            cert.cacert = cacert
-            cert.write
-        }
-        #system("find %s" % Puppet[:ssldir])
-        #system("cp -R %s /tmp/ssltesting" % Puppet[:ssldir])
-
-        output = nil
-        assert_nothing_raised {
-            output = %x{openssl verify -CAfile #{Puppet[:cacert]} -purpose sslserver #{cert.certfile}}
-            #output = %x{openssl verify -CApath #{Puppet[:certdir]} -purpose sslserver #{cert.certfile}}
-        }
-
-        assert_equal($?,0)
-        assert_equal(File.join(Puppet[:certdir], "signedcertest.pem: OK\n"), output)
-    end
-
-
-    def test_interactiveca
-        ca = nil
-
-        assert_nothing_raised {
-            ca = Puppet::SSLCertificates::CA.new
-        }
-
-        # basic initialization
-        hostname = "test.hostname.com"
-        cert = mkcert(hostname)
-
-        # create the csr
-        csr = nil
-        assert_nothing_raised {
-            csr = cert.mkcsr
-        }
-
-        assert_nothing_raised {
-            ca.storeclientcsr(csr)
-        }
-
-        # store it
-        pulledcsr = nil
-        assert_nothing_raised {
-            pulledcsr = ca.getclientcsr(hostname)
-        }
-
-        assert_equal(csr.to_pem, pulledcsr.to_pem)
-
-        signedcert = nil
-        assert_nothing_raised {
-            signedcert, cacert = ca.sign(csr)
-        }
-
-        assert_instance_of(OpenSSL::X509::Certificate, signedcert)
-        newsignedcert = nil
-        assert_nothing_raised {
-            newsignedcert, cacert = ca.getclientcert(hostname)
-        }
-
-        assert(newsignedcert)
-
-        assert_equal(signedcert.to_pem, newsignedcert.to_pem)
-    end
-
-    def test_cafailures
-        ca = mkCA()
-        cert = cacert = nil
-        assert_nothing_raised {
-            cert, cacert = ca.getclientcert("nohost")
-        }
-        assert_nil(cert)
-    end
-
-    def test_crl
-        ca = mkCA()
-        h1 = mksignedcert(ca, "host1.example.com")
-        h2 = mksignedcert(ca, "host2.example.com")
-
-        assert(ca.cert.verify(ca.cert.public_key))
-        assert(h1.verify(ca.cert.public_key))
-        assert(h2.verify(ca.cert.public_key))
-
-        crl = ca.crl
-        assert_not_nil(crl)
-
-        store = mkStore(ca)
-        assert( store.verify(ca.cert))
-        assert( store.verify(h1, [ca.cert]))
-        assert( store.verify(h2, [ca.cert]))
-
-        ca.revoke(h1.serial)
-
-        oldcert = File.read(Puppet.settings[:cacert])
-        oldserial = File.read(Puppet.settings[:serial])
-
-        # Recreate the CA from disk
-        ca = mkCA()
-        newcert = File.read(Puppet.settings[:cacert])
-        newserial = File.read(Puppet.settings[:serial])
-        assert_equal(oldcert, newcert, "The certs are not equal after making a new CA.")
-        assert_equal(oldserial, newserial, "The serials are not equal after making a new CA.")
-        store = mkStore(ca)
-        assert( store.verify(ca.cert), "Could not verify CA certs after reloading certs.")
-        assert(!store.verify(h1, [ca.cert]), "Incorrectly verified revoked cert.")
-        assert( store.verify(h2, [ca.cert]), "Could not verify certs with reloaded CA.")
-
-        ca.revoke(h2.serial)
-        assert_equal(1, ca.crl.extensions.size)
-
-        # Recreate the CA from disk
-        ca = mkCA()
-        store = mkStore(ca)
-        assert( store.verify(ca.cert))
-        assert(!store.verify(h1, [ca.cert]), "first revoked cert passed")
-        assert(!store.verify(h2, [ca.cert]), "second revoked cert passed")
-    end
-
-    def test_ttl
-        cert = mksignedcert
-        assert_equal(5 * 365 * 24 * 60 * 60,  cert.not_after - cert.not_before)
-
-        Puppet[:ca_ttl] = 7 * 24 * 60 * 60
-        cert = mksignedcert
-        assert_equal(7 * 24 * 60 * 60,  cert.not_after - cert.not_before)
-
-        Puppet[:ca_ttl] = "2y"
-        cert = mksignedcert
-        assert_equal(2 * 365 * 24 * 60 * 60,  cert.not_after - cert.not_before)
-
-        Puppet[:ca_ttl] = "2y"
-        cert = mksignedcert
-        assert_equal(2 * 365 * 24 * 60 * 60,  cert.not_after - cert.not_before)
-
-        Puppet[:ca_ttl] = "1h"
-        cert = mksignedcert
-        assert_equal(60 * 60,  cert.not_after - cert.not_before)
-
-        Puppet[:ca_ttl] = "900s"
-        cert = mksignedcert
-        assert_equal(900,  cert.not_after - cert.not_before)
-
-        # This needs to be last, to make sure that setting ca_days
-        # overrides setting ca_ttl
-        Puppet[:ca_days] = 3
-        cert = mksignedcert
-        assert_equal(3 * 24 * 60 * 60,  cert.not_after - cert.not_before)
-
-    end
-=======
                 
         :name => "signedcertest",
         :property => "TN",
@@ -480,5 +304,4 @@
     assert_equal(3 * 24 * 60 * 60,  cert.not_after - cert.not_before)
 
   end
->>>>>>> 8747479d
 end
