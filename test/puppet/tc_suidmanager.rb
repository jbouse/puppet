#!/usr/bin/env ruby

require File.dirname(__FILE__) + '/../lib/puppettest'

require 'puppet'
require 'puppettest'
require 'test/unit'
require 'mocha'

class TestSUIDManager < Test::Unit::TestCase
<<<<<<< HEAD
    include PuppetTest

    def setup
        the_id = 42
        Puppet::Util::SUIDManager.stubs(:convert_xid).returns(the_id)
        Puppet::Util::SUIDManager.stubs(:initgroups)
        @user = stub('user', :uid => the_id, :gid => the_id, :name => 'name')
        super
    end

    def test_metaprogramming_function_additions
        # NOTE: the way that we are dynamically generating the methods in
        # SUIDManager for the UID/GID calls was causing problems due to the
        # modification of a closure. Should the bug rear itself again, this
        # test will fail.
        Process.expects(:uid).times(2)

        assert_nothing_raised do
            Puppet::Util::SUIDManager.uid
            Puppet::Util::SUIDManager.uid
        end
    end

    def test_id_set
        Process.expects(:euid=).with(@user.uid)
        Process.expects(:egid=).with(@user.gid)

        assert_nothing_raised do
            Puppet::Util::SUIDManager.egid = @user.gid
            Puppet::Util::SUIDManager.euid = @user.uid
        end
    end

    def test_utiluid
        assert_not_equal(nil, Puppet::Util.uid(nonrootuser.name))
    end

    def test_asuser_as_root
        Process.stubs(:uid).returns(0)
        expects_id_set_and_revert @user.uid, @user.gid
        Puppet::Util::SUIDManager.asuser @user.uid, @user.gid do end
    rescue Errno::EPERM
    end

    def test_asuser_as_nonroot
        Process.stubs(:uid).returns(1)
        expects_no_id_set
        Puppet::Util::SUIDManager.asuser @user.uid, @user.gid do end
=======
  include PuppetTest

  def setup
    the_id = 42
    Puppet::Util::SUIDManager.stubs(:convert_xid).returns(the_id)
    Puppet::Util::SUIDManager.stubs(:initgroups)
    @user = stub('user', :uid => the_id, :gid => the_id, :name => 'name')
    super
  end

  def test_metaprogramming_function_additions
    # NOTE: the way that we are dynamically generating the methods in
    # SUIDManager for the UID/GID calls was causing problems due to the
    # modification of a closure. Should the bug rear itself again, this
    # test will fail.
    Process.expects(:uid).times(2)

    assert_nothing_raised do
      Puppet::Util::SUIDManager.uid
      Puppet::Util::SUIDManager.uid
>>>>>>> 8747479d
    end
  end

  def test_id_set
    Process.expects(:euid=).with(@user.uid)
    Process.expects(:egid=).with(@user.gid)

    assert_nothing_raised do
      Puppet::Util::SUIDManager.egid = @user.gid
      Puppet::Util::SUIDManager.euid = @user.uid
    end
  end

  def test_utiluid
    assert_not_equal(nil, Puppet::Util.uid(nonrootuser.name))
  end

  def test_asuser_as_root
    Process.stubs(:uid).returns(0)
    expects_id_set_and_revert @user.uid, @user.gid
    Puppet::Util::SUIDManager.asuser @user.uid, @user.gid do end
  rescue Errno::EPERM
  end

  def test_asuser_as_nonroot
    Process.stubs(:uid).returns(1)
    expects_no_id_set
    Puppet::Util::SUIDManager.asuser @user.uid, @user.gid do end
  end


  def test_system_as_root
    Process.stubs(:uid).returns(0)
    set_exit_status!
    expects_id_set_and_revert @user.uid, @user.gid
    Kernel.expects(:system).with('blah')
    Puppet::Util::SUIDManager.system('blah', @user.uid, @user.gid)
  end

  def test_system_as_nonroot
    Process.stubs(:uid).returns(1)
    set_exit_status!
    expects_no_id_set
    Kernel.expects(:system).with('blah')
    Puppet::Util::SUIDManager.system('blah', @user.uid, @user.gid)
  end

  def test_run_and_capture
    if (RUBY_VERSION <=> "1.8.4") < 0
      warn "Cannot run this test on ruby < 1.8.4"
    else
      set_exit_status!


        Puppet::Util.expects(:execute).with(
          'yay',
            { :failonfail => false,
              :uid => @user.uid,

              :gid => @user.gid }
                ).returns('output')


      output = Puppet::Util::SUIDManager.run_and_capture 'yay',
        @user.uid,
        @user.gid

      assert_equal 'output', output.first
      assert_kind_of Process::Status, output.last
    end
  end

  private

  def expects_id_set_and_revert(uid, gid)
    Process.stubs(:groups=)
    Process.expects(:euid).returns(99997)
    Process.expects(:egid).returns(99996)

    Process.expects(:euid=).with(uid)
    Process.expects(:egid=).with(gid)

<<<<<<< HEAD
    def expects_id_set_and_revert(uid, gid)
        Process.stubs(:groups=)
        Process.expects(:euid).returns(99997)
        Process.expects(:egid).returns(99996)
=======
    Process.expects(:euid=).with(99997)
    Process.expects(:egid=).with(99996)
  end
>>>>>>> 8747479d

  def expects_no_id_set
    Process.expects(:egid).never
    Process.expects(:euid).never
    Process.expects(:egid=).never
    Process.expects(:euid=).never
  end

  def set_exit_status!
    # We want to make sure $CHILD_STATUS is set, this is the only way I know how.
    Kernel.system '' if $CHILD_STATUS.nil?
  end
end
<|MERGE_RESOLUTION|>--- conflicted
+++ resolved
@@ -8,56 +8,6 @@
 require 'mocha'
 
 class TestSUIDManager < Test::Unit::TestCase
-<<<<<<< HEAD
-    include PuppetTest
-
-    def setup
-        the_id = 42
-        Puppet::Util::SUIDManager.stubs(:convert_xid).returns(the_id)
-        Puppet::Util::SUIDManager.stubs(:initgroups)
-        @user = stub('user', :uid => the_id, :gid => the_id, :name => 'name')
-        super
-    end
-
-    def test_metaprogramming_function_additions
-        # NOTE: the way that we are dynamically generating the methods in
-        # SUIDManager for the UID/GID calls was causing problems due to the
-        # modification of a closure. Should the bug rear itself again, this
-        # test will fail.
-        Process.expects(:uid).times(2)
-
-        assert_nothing_raised do
-            Puppet::Util::SUIDManager.uid
-            Puppet::Util::SUIDManager.uid
-        end
-    end
-
-    def test_id_set
-        Process.expects(:euid=).with(@user.uid)
-        Process.expects(:egid=).with(@user.gid)
-
-        assert_nothing_raised do
-            Puppet::Util::SUIDManager.egid = @user.gid
-            Puppet::Util::SUIDManager.euid = @user.uid
-        end
-    end
-
-    def test_utiluid
-        assert_not_equal(nil, Puppet::Util.uid(nonrootuser.name))
-    end
-
-    def test_asuser_as_root
-        Process.stubs(:uid).returns(0)
-        expects_id_set_and_revert @user.uid, @user.gid
-        Puppet::Util::SUIDManager.asuser @user.uid, @user.gid do end
-    rescue Errno::EPERM
-    end
-
-    def test_asuser_as_nonroot
-        Process.stubs(:uid).returns(1)
-        expects_no_id_set
-        Puppet::Util::SUIDManager.asuser @user.uid, @user.gid do end
-=======
   include PuppetTest
 
   def setup
@@ -78,7 +28,6 @@
     assert_nothing_raised do
       Puppet::Util::SUIDManager.uid
       Puppet::Util::SUIDManager.uid
->>>>>>> 8747479d
     end
   end
 
@@ -161,16 +110,9 @@
     Process.expects(:euid=).with(uid)
     Process.expects(:egid=).with(gid)
 
-<<<<<<< HEAD
-    def expects_id_set_and_revert(uid, gid)
-        Process.stubs(:groups=)
-        Process.expects(:euid).returns(99997)
-        Process.expects(:egid).returns(99996)
-=======
     Process.expects(:euid=).with(99997)
     Process.expects(:egid=).with(99996)
   end
->>>>>>> 8747479d
 
   def expects_no_id_set
     Process.expects(:egid).never
