#!/usr/bin/env ruby

require File.dirname(__FILE__) + '/../spec_helper'
require 'puppet/rails'

describe Puppet::Rails, "when initializing any connection" do
    confine "Cannot test without ActiveRecord" => Puppet.features.rails?

    before do
<<<<<<< HEAD
        @logger = stub 'logger', :level= => nil
=======
        Puppet.settings.stubs(:use)
        @logger = mock 'logger'
>>>>>>> c62c1937
        @logger.stub_everything
        Logger.stubs(:new).returns(@logger)

        ActiveRecord::Base.stubs(:logger).returns(@logger)
    end

    it "should use settings" do
        Puppet.settings.expects(:use).with(:main, :rails, :puppetmasterd)
        
        Puppet::Rails.connect
    end
    
    it "should set up a logger with the appropriate Rails log file" do
        logger = mock 'logger'
        Logger.expects(:new).with(Puppet[:railslog]).returns(logger)
        ActiveRecord::Base.expects(:logger=).with(logger)
        
        Puppet::Rails.connect
    end
    
    it "should set the log level to whatever the value is in the settings" do
        Puppet.settings.stubs(:use)
        Puppet.settings.stubs(:value).with(:rails_loglevel).returns("debug")
        Puppet.settings.stubs(:value).with(:railslog).returns("/my/file")
        logger = mock 'logger'
        Logger.stubs(:new).returns(logger)
        ActiveRecord::Base.stubs(:logger).returns(logger)
        logger.expects(:level=).with(Logger::DEBUG)

        ActiveRecord::Base.stubs(:allow_concurrency=)
        ActiveRecord::Base.stubs(:verify_active_connections!)
        ActiveRecord::Base.stubs(:establish_connection)
        Puppet::Rails.stubs(:database_arguments)
        
        Puppet::Rails.connect
    end
    
    it "should set ActiveRecord::Base.allow_concurrency" do
        ActiveRecord::Base.expects(:allow_concurrency=).with(true)
        
        Puppet::Rails.connect
    end
    
    it "should call ActiveRecord::Base.verify_active_connections!" do
        ActiveRecord::Base.expects(:verify_active_connections!)
        
        Puppet::Rails.connect
    end
    
    it "should call ActiveRecord::Base.establish_connection with database_arguments" do
        Puppet::Rails.expects(:database_arguments)
        ActiveRecord::Base.expects(:establish_connection)
        
        Puppet::Rails.connect
    end
end

describe Puppet::Rails, "when initializing a sqlite3 connection" do
    confine "Cannot test without ActiveRecord" => Puppet.features.rails?

    it "should provide the adapter, log_level, and dbfile arguments" do
        Puppet.settings.expects(:value).with(:dbadapter).returns("sqlite3")
        Puppet.settings.expects(:value).with(:rails_loglevel).returns("testlevel")
        Puppet.settings.expects(:value).with(:dblocation).returns("testlocation")
        
        Puppet::Rails.database_arguments.should == {
            :adapter => "sqlite3",
            :log_level => "testlevel",
            :dbfile => "testlocation"
        }
    end
end

describe Puppet::Rails, "when initializing a mysql or postgresql connection" do
    confine "Cannot test without ActiveRecord" => Puppet.features.rails?

    it "should provide the adapter, log_level, and host, username, password, and database arguments" do
        Puppet.settings.stubs(:value).with(:dbadapter).returns("mysql")
        Puppet.settings.stubs(:value).with(:rails_loglevel).returns("testlevel")
        Puppet.settings.stubs(:value).with(:dbserver).returns("testserver")
        Puppet.settings.stubs(:value).with(:dbuser).returns("testuser")
        Puppet.settings.stubs(:value).with(:dbpassword).returns("testpassword")
        Puppet.settings.stubs(:value).with(:dbname).returns("testname")
        Puppet.settings.stubs(:value).with(:dbsocket).returns("")
        
        Puppet::Rails.database_arguments.should == {
            :adapter => "mysql",
            :log_level => "testlevel",
            :host => "testserver",
            :username => "testuser",
            :password => "testpassword",
            :database => "testname"
        }
    end
    
    it "should provide the adapter, log_level, and host, username, password, database, and socket arguments" do
        Puppet.settings.stubs(:value).with(:dbadapter).returns("mysql")
        Puppet.settings.stubs(:value).with(:rails_loglevel).returns("testlevel")
        Puppet.settings.stubs(:value).with(:dbserver).returns("testserver")
        Puppet.settings.stubs(:value).with(:dbuser).returns("testuser")
        Puppet.settings.stubs(:value).with(:dbpassword).returns("testpassword")
        Puppet.settings.stubs(:value).with(:dbname).returns("testname")
        Puppet.settings.stubs(:value).with(:dbsocket).returns("testsocket")
        
        Puppet::Rails.database_arguments.should == {
            :adapter => "mysql",
            :log_level => "testlevel",
            :host => "testserver",
            :username => "testuser",
            :password => "testpassword",
            :database => "testname",
            :socket => "testsocket"
        }
    end
end<|MERGE_RESOLUTION|>--- conflicted
+++ resolved
@@ -7,12 +7,8 @@
     confine "Cannot test without ActiveRecord" => Puppet.features.rails?
 
     before do
-<<<<<<< HEAD
-        @logger = stub 'logger', :level= => nil
-=======
         Puppet.settings.stubs(:use)
         @logger = mock 'logger'
->>>>>>> c62c1937
         @logger.stub_everything
         Logger.stubs(:new).returns(@logger)
 
