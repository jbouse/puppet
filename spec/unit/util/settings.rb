--- conflicted
+++ resolved
@@ -94,22 +94,15 @@
             @settings[:myval].should == "yay"
         end
 
-<<<<<<< HEAD
-    it "should clear the list of used sections" do
-        @settings.expects(:clearused)
-        @settings[:myval] = "yay"
-    end
-
-    it "should call passed blocks when values are set" do
-        values = []
-        @settings.setdefaults(:section, :hooker => {:default => "yay", :desc => "boo", :hook => lambda { |v| values << v }})
-        values.should == []
-=======
+        it "should clear the list of used sections" do
+            @settings.expects(:clearused)
+            @settings[:myval] = "yay"
+        end
+
         it "should call passed blocks when values are set" do
             values = []
             @settings.setdefaults(:section, :hooker => {:default => "yay", :desc => "boo", :hook => lambda { |v| values << v }})
             values.should == []
->>>>>>> d3a81255
 
             @settings[:hooker] = "something"
             values.should == %w{something}
@@ -289,19 +282,6 @@
             @settings[:one].should == "fileval"
         end
 
-<<<<<<< HEAD
-    it "should convert booleans in the configuration file into Ruby booleans" do
-        text = "[main]
-        one = true
-        two = false
-        "
-        file = "/some/file"
-        @settings.expects(:read_file).with(file).returns(text)
-        @settings.parse(file)
-        @settings[:one].should == true
-        @settings[:two].should == false
-    end
-=======
         #484 - this should probably be in the regression area
         it "should not throw an exception on unknown parameters" do
             text = "[main]\nnosuchparam = mval\n"
@@ -309,12 +289,6 @@
             @settings.expects(:read_file).with(file).returns(text)
             lambda { @settings.parse(file) }.should_not raise_error
         end
-
-        it "should support an old parse method when per-executable configuration files still exist" do
-            # I'm not going to bother testing this method.
-            @settings.should respond_to(:old_parse)
-        end
->>>>>>> d3a81255
 
         it "should convert booleans in the configuration file into Ruby booleans" do
             text = "[main]
@@ -497,12 +471,6 @@
         end
     end
 
-<<<<<<< HEAD
-    def stub_transaction
-        @bucket = mock 'bucket'
-        @config = mock 'config'
-        @trans = mock 'transaction'
-=======
     describe "when being used to manage the host machine" do
         before do
             @settings = Puppet::Util::Settings.new
@@ -511,11 +479,10 @@
             @settings.setdefaults :third, :thirddir => ["/thirddir", "b"]
             @settings.setdefaults :files, :myfile => {:default => "/myfile", :desc => "a", :mode => 0755}
         end
->>>>>>> d3a81255
 
         def stub_transaction
             @bucket = mock 'bucket'
-            @config = mock 'config', :clear => nil
+            @config = mock 'config'
             @trans = mock 'transaction'
 
             @settings.expects(:to_transportable).with(:whatever).returns(@bucket)
@@ -634,11 +601,6 @@
         it "should not try to manage files in memory" do
             main = Puppet::Type.type(:file).create(:path => "/maindir")
 
-<<<<<<< HEAD
-    it "should do nothing if a catalog cannot be created" do
-        bucket = mock 'bucket'
-        catalog = mock 'catalog'
-=======
             trans = @settings.to_transportable
 
             lambda { trans.to_catalog }.should_not raise_error
@@ -651,42 +613,8 @@
             @settings.expects(:to_transportable).returns bucket
             bucket.expects(:to_catalog).raises RuntimeError
             catalog.expects(:apply).never
->>>>>>> d3a81255
 
             @settings.use(:mysection)
-        end
-
-        it "should clear the catalog after applying" do
-            bucket = mock 'bucket'
-            catalog = mock 'catalog'
-
-<<<<<<< HEAD
-    it "should do nothing if all specified sections have already been used" do
-        bucket = mock 'bucket'
-        catalog = mock 'catalog'
-=======
-            @settings.expects(:to_transportable).returns bucket
-            bucket.expects(:to_catalog).returns catalog
-            catalog.stubs(:host_config=)
-            catalog.stubs(:apply)
-            catalog.expects(:clear)
-
-            @settings.use(:mysection)
-        end
-
-        it "should clear the catalog even if there is an exception during applying" do
-            bucket = mock 'bucket'
-            catalog = mock 'catalog'
-
-            @settings.expects(:to_transportable).returns bucket
-            bucket.expects(:to_catalog).returns catalog
-            catalog.stubs(:host_config=)
-            catalog.expects(:apply).raises(ArgumentError)
-            catalog.expects(:clear)
-
-            # We don't care about the raised exception, we just care that
-            # we clear the catalog even with the exception
-            lambda { @settings.use(:mysection) }.should raise_error
         end
 
         it "should do nothing if all specified sections have already been used" do
@@ -696,7 +624,6 @@
             @settings.expects(:to_transportable).once.returns(bucket)
             bucket.expects(:to_catalog).returns catalog
             catalog.stub_everything
->>>>>>> d3a81255
 
             @settings.use(:whatever)
 
@@ -747,11 +674,7 @@
 
             proc { @settings.use(:whatever) }.should raise_error(RuntimeError)
         end
-
-        after { Puppet::Type.allclear }
     end
-<<<<<<< HEAD
-=======
 
     describe "when dealing with printing configs" do
         before do
@@ -866,5 +789,4 @@
             end
         end
     end
->>>>>>> d3a81255
 end