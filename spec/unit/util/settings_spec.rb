--- conflicted
+++ resolved
@@ -1,9 +1,6 @@
 #!/usr/bin/env rspec
 require 'spec_helper'
-<<<<<<< HEAD
-=======
 require 'ostruct'
->>>>>>> c833fde3
 
 describe Puppet::Util::Settings do
   include PuppetSpec::Files
