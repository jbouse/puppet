--- conflicted
+++ resolved
@@ -533,13 +533,8 @@
           @puppetd.onetime
         end
 
-<<<<<<< HEAD
-        it "should always exit with 0 if --noop" do
+        it "should exit with the report's computer exit status, even if --noop is set." do
           Puppet[:noop] = true
-=======
-        it "should exit with the report's computer exit status, even if --noop is set." do
-          Puppet.stubs(:[]).with(:noop).returns(true)
->>>>>>> e8145f91
           report = stub 'report', :exit_status => 666
           @agent.stubs(:run).returns(report)
           @puppetd.expects(:exit).with(666)
