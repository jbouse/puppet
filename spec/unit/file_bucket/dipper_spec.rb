--- conflicted
+++ resolved
@@ -20,7 +20,7 @@
     @dipper = Puppet::FileBucket::Dipper.new(:Path => "/my/bucket")
 
     file = make_tmp_file('contents')
-    Puppet::FileBucket::File.expects(:head).raises ArgumentError
+    Puppet::FileBucket::File.indirection.expects(:head).raises ArgumentError
 
     lambda { @dipper.backup(file) }.should raise_error(Puppet::Error)
   end
@@ -28,15 +28,9 @@
   it "should fail in an informative way when there are failures backing up to the server" do
     @dipper = Puppet::FileBucket::Dipper.new(:Path => "/my/bucket")
 
-<<<<<<< HEAD
-    Puppet::FileBucket::File.any_instance.stubs(:validate_checksum!)
-    file = Puppet::FileBucket::File.new(nil)
+    file = make_tmp_file('contents')
+    Puppet::FileBucket::File.indirection.expects(:head).returns false
     Puppet::FileBucket::File.indirection.expects(:save).raises ArgumentError
-=======
-    file = make_tmp_file('contents')
-    Puppet::FileBucket::File.expects(:head).returns false
-    Puppet::FileBucket::File.any_instance.expects(:save).raises ArgumentError
->>>>>>> 517c6794
 
     lambda { @dipper.backup(file) }.should raise_error(Puppet::Error)
   end
@@ -47,15 +41,9 @@
 
     @dipper = Puppet::FileBucket::Dipper.new(:Path => file_bucket)
 
-<<<<<<< HEAD
-    Puppet::FileBucket::File.any_instance.stubs(:validate_checksum!)
-    bucketfile = Puppet::FileBucket::File.new(nil, :checksum_type => "md5", :checksum => "{md5}DIGEST123")
-    Puppet::FileBucket::File.indirection.expects(:save).with(bucketfile, 'md5/DIGEST123')
-=======
     file = make_tmp_file('my contents')
     checksum = "2975f560750e71c478b8e3b39a956adb"
     Digest::MD5.hexdigest('my contents').should == checksum
->>>>>>> 517c6794
 
     @dipper.backup(file).should == checksum
     File.exists?("#{file_bucket}/2/9/7/5/f/5/6/0/2975f560750e71c478b8e3b39a956adb/contents").should == true
@@ -67,8 +55,8 @@
     file = make_tmp_file('my contents')
     checksum = Digest::MD5.hexdigest('my contents')
 
-    Puppet::FileBucket::File.expects(:head).returns true
-    Puppet::FileBucket::File.any_instance.expects(:save).never
+    Puppet::FileBucket::File.indirection.expects(:head).returns true
+    Puppet::FileBucket::File.indirection.expects(:save).never
     @dipper.backup(file).should == checksum
   end
 
@@ -81,13 +69,7 @@
 
     Puppet::FileBucketFile::File.any_instance.expects(:find).with{ |r| request = r }.once.returns(Puppet::FileBucket::File.new('my contents'))
 
-<<<<<<< HEAD
-    Puppet::FileBucket::File.indirection.expects(:find).with{|x,opts|
-      x == 'md5/DIGEST123'
-    }.returns(bucketfile)
-=======
     @dipper.getfile(checksum).should == 'my contents'
->>>>>>> 517c6794
 
     request.key.should == "md5/#{checksum}"
   end
@@ -100,14 +82,8 @@
 
     real_path = Pathname.new(file).realpath
 
-<<<<<<< HEAD
-    Puppet::FileBucket::File.any_instance.stubs(:validate_checksum!)
-    bucketfile = Puppet::FileBucket::File.new(nil, :checksum_type => "md5", :checksum => "{md5}DIGEST123")
-    Puppet::FileBucket::File.indirection.expects(:save).with(bucketfile, 'https://puppetmaster:31337/production/file_bucket_file/md5/DIGEST123')
-=======
     request1 = nil
     request2 = nil
->>>>>>> 517c6794
 
     Puppet::FileBucketFile::Rest.any_instance.expects(:head).with { |r| request1 = r }.once.returns(nil)
     Puppet::FileBucketFile::Rest.any_instance.expects(:save).with { |r| request2 = r }.once
@@ -129,13 +105,7 @@
 
     Puppet::FileBucketFile::Rest.any_instance.expects(:find).with { |r| request = r }.returns(Puppet::FileBucket::File.new('my contents'))
 
-<<<<<<< HEAD
-    Puppet::FileBucket::File.indirection.expects(:find).with{|x,opts|
-      x == 'https://puppetmaster:31337/production/file_bucket_file/md5/DIGEST123'
-    }.returns(bucketfile)
-=======
     @dipper.getfile(checksum).should == "my contents"
->>>>>>> 517c6794
 
     request.server.should == 'puppetmaster'
     request.port.should == 31337
