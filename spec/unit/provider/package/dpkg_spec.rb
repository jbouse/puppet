--- conflicted
+++ resolved
@@ -24,11 +24,7 @@
 
     it "should use dpkg-query" do
       provider.expects(:command).with(:dpkgquery).returns "myquery"
-<<<<<<< HEAD
-      Puppet::Util::Execution.expects(:execpipe).with("myquery -W --showformat '${Status} ${Package} ${Version}\\n'").returns @fakeresult
-=======
-      provider.expects(:execpipe).with("myquery -W --showformat '${Status} ${Package} ${Version}\\n'").yields StringIO.new(@fakeresult)
->>>>>>> 56ce669c
+      Puppet::Util::Execution.expects(:execpipe).with("myquery -W --showformat '${Status} ${Package} ${Version}\\n'").yields StringIO.new(@fakeresult)
 
       provider.instances
     end
