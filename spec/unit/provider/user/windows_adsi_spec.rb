--- conflicted
+++ resolved
@@ -82,7 +82,6 @@
       provider.create
     end
 
-<<<<<<< HEAD
     it "should set a user's password" do
       provider.user.expects(:password=).with('plaintextbad')
 
@@ -104,13 +103,11 @@
       provider.password.should == :absent
     end
 
-=======
     it 'should not create a user if a group by the same name exists' do
       Puppet::Util::ADSI::User.expects(:create).with('testuser').raises( Puppet::Error.new("Cannot create user if group 'testuser' exists.") )
       expect{ provider.create }.to raise_error( Puppet::Error,
         /Cannot create user if group 'testuser' exists./ )
     end
->>>>>>> 122b8c28
   end
 
   it 'should be able to test whether a user exists' do
